--- conflicted
+++ resolved
@@ -42,8 +42,6 @@
     log "Log directory: ${LOG_DIR}"
 fi
 
-<<<<<<< HEAD
-=======
 if [[ -n "$OPENSHIFT_CI" ]]; then
     log "Test suite is running in OpenShift CI"
     export GOARGS="-mod=mod" # For some reason we need this in the offical base images.
@@ -71,7 +69,6 @@
     # The RH SSO secrets are correctly set up within vault, the tests will be skipped if they are empty.
 fi
 
->>>>>>> 0a4463cd
 case "$AUTH_TYPE" in
 OCM)
 
