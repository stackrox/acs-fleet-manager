#!/usr/bin/env bash

## This is the main entry point for OpenShift CI. This can also be executed locally against Minikube.
## This script also takes care of OpenShift CI specific initialization
## (e.g. injecting Vault secrets into the environment), spawning loggers, dumping logs at the end.

GITROOT="$(git rev-parse --show-toplevel)"
export GITROOT
# shellcheck source=/dev/null
source "${GITROOT}/dev/env/scripts/lib.sh"

export RUN_AUTH_E2E_DEFAULT="false"
export RUN_CENTRAL_E2E_DEFAULT="true"
export RHACS_GITOPS_ENABLED="true"
export RHACS_TARGETED_OPERATOR_UPGRADES="true"

if [[ "${OPENSHIFT_CI:-}" == "true" ]]; then
    # We are running in an OpenShift CI context, configure accordingly.
    log "Executing in OpenShift CI context"

    log "Retrieving secrets from Vault mount"
    shopt -s nullglob
    for cred in /var/run/rhacs-ms-e2e-tests/[A-Z]*; do
        secret_name="$(basename "$cred")"
        secret_value="$(cat "$cred")"
        case "$secret_name" in
        "IMAGE_PUSH_REGISTRY")
            log "Got secret IMAGE_PUSH_REGISTRY=${secret_value}"
            ;;
        *)
            log "Got secret ${secret_name}"
            ;;
        esac
        export "${secret_name}"="${secret_value}"
    done
    export STATIC_TOKEN="${FLEET_STATIC_TOKEN:-}"
    export STATIC_TOKEN_ADMIN="${FLEET_STATIC_TOKEN_ADMIN:-}"
    export CLUSTER_TYPE="openshift-ci"
    export GOARGS="-mod=mod" # For some reason we need this in the official base images.
    export GINKGO_FLAGS="--no-color -v"
    # When running in OpenShift CI, ensure we also run the auth E2E tests.
    RUN_AUTH_E2E_DEFAULT="true"
<<<<<<< HEAD
    export QUAY_USER="${IMAGE_PUSH_USERNAME}"
    export QUAY_TOKEN="${IMAGE_PUSH_PASSWORD}"
    export INHERIT_IMAGEPULLSECRETS="true" # pragma: allowlist secret
=======
    export INHERIT_IMAGEPULLSECRETS="true"
>>>>>>> f429207d
else
    log "Executing in local context"
fi

init

LOG_DIR=${LOG_DIR:-}
if [[ "$SPAWN_LOGGER" == "true" && "$LOG_DIR" == "" ]]; then
    LOG_DIR=$(mktemp -d)
fi
export LOG_DIR
export RUN_AUTH_E2E=${RUN_AUTH_E2E:-$RUN_AUTH_E2E_DEFAULT}
export RUN_CENTRAL_E2E=${RUN_CENTRAL_E2E:-$RUN_CENTRAL_E2E_DEFAULT}

log
log "** Entrypoint for ACSCS E2E Tests **"
log

log "Cluster type: ${CLUSTER_TYPE}"
log "Cluster name: ${CLUSTER_NAME}"
log "Image: ${FLEET_MANAGER_IMAGE}"
log "Log directory: ${LOG_DIR:-(none)}"
log "Executing Auth E2E tests: ${RUN_AUTH_E2E}"

# If auth E2E tests shall be run, ensure we have all authentication related secrets correctly set up.
if [[ "$RUN_AUTH_E2E" == "true" ]]; then
    log "Setting up authentication related environment variables for auth E2E tests"

    OCM_OFFLINE_TOKEN=${OCM_OFFLINE_TOKEN:-}
    if [[ -z "$OCM_OFFLINE_TOKEN" ]]; then
        die "Error: OCM_OFFLINE_TOKEN not set, which is required for execution of Auth E2E tests"
    fi

    # Ensure we set the OCM refresh token
    ocm login --token "${OCM_OFFLINE_TOKEN}"
    OCM_TOKEN=$(ocm token --refresh)
    export OCM_TOKEN

    # The RH SSO secrets are correctly set up within vault, the tests will be skipped if they are empty.
else
    log "Skipping setup of authentication related environment variables for auth E2E tests because RUN_AUTH_E2E is not set to true"
fi

if [[ -z "$STATIC_TOKEN" ]]; then
    die "Error: No static token found in the environment.\nPlease set the environment variable STATIC_TOKEN to a valid static token."
fi

if [[ -z "$STATIC_TOKEN_ADMIN" ]]; then
    die "Error: No static admin token found in the environment.\nPlease set the environment variable STATIC_TOKEN_ADMIN to a valid static token."
fi

log

if [[ "$INHERIT_IMAGEPULLSECRETS" == "true" ]]; then # pragma: allowlist secret
    log "INHERIT_IMAGEPULLSECRETS is true, verifying that QUAY_USER and QUAY_TOKEN are set"
    if [[ -z "${QUAY_USER:-}" ]]; then
        die "QUAY_USER needs to be set"
    fi
    if [[ -z "${QUAY_TOKEN:-}" ]]; then
        die "QUAY_TOKEN needs to be set"
    fi
fi

# Configuration specific to this e2e test suite:
export ENABLE_DB_PORT_FORWARDING="false"

if [[ "$SPAWN_LOGGER" == "true" ]]; then
    # Need to create the namespaces prior to spawning the stern loggers.
    apply "${MANIFESTS_DIR}/shared/00-namespace.yaml"
    apply "${MANIFESTS_DIR}/rhacs-operator/00-namespace.yaml"
    sleep 2
    log "Spawning logger, log directory is ${LOG_DIR}"
    stern -n "$ACSCS_NAMESPACE" '.*' --color=never --template '[{{.ContainerName}}] {{.Message}}{{"\n"}}' >"${LOG_DIR}/namespace-${ACSCS_NAMESPACE}.txt" 2>&1 &
    stern -n "$STACKROX_OPERATOR_NAMESPACE" '.*' --color=never --template '[{{.ContainerName}}] {{.Message}}{{"\n"}}' >"${LOG_DIR}/namespace-${STACKROX_OPERATOR_NAMESPACE}.txt" 2>&1 &
fi

FAIL=0
if ! "${GITROOT}/.openshift-ci/tests/e2e-test.sh"; then
    FAIL=1
fi

# Terminate loggers.
for p in $(jobs -pr); do
    log "Terminating background process ${p}"
    kill "$p" || true
done

log
log "=========="
log

if [[ "$DUMP_LOGS" == "true" ]]; then
    if [[ "$SPAWN_LOGGER" == "true" ]]; then
        log
        log "** BEGIN LOGS **"
        log

        shopt -s nullglob
        for logfile in "${LOG_DIR}"/*; do
            logfile_basename=$(basename "$logfile")
            log
            log "== BEGIN LOG ${logfile_basename} =="
            cat "${logfile}"
            log "== END LOG ${logfile_basename} =="
            log
        done

        log
        log "** END LOGS **"
        log
    fi

    log "** BEGIN ACSCS PODS **"
    $KUBECTL -n "$ACSCS_NAMESPACE" get pods || true
    $KUBECTL -n "$ACSCS_NAMESPACE" describe pods || true
    log "** END ACSCS PODS **"
    log

    log "** BEGIN OPERATOR STATE **"
    $KUBECTL -n "$STACKROX_OPERATOR_NAMESPACE" get pods || true
    $KUBECTL -n "$STACKROX_OPERATOR_NAMESPACE" get pods -o yaml || true
    $KUBECTL -n "$STACKROX_OPERATOR_NAMESPACE" describe pods || true
    $KUBECTL -n "$STACKROX_OPERATOR_NAMESPACE" get subscriptions || true
    $KUBECTL -n "$STACKROX_OPERATOR_NAMESPACE" describe subscriptions || true
    $KUBECTL -n "$STACKROX_OPERATOR_NAMESPACE" get installplans || true
    $KUBECTL -n "$STACKROX_OPERATOR_NAMESPACE" describe installplans || true
    log "** END OPERATOR STATE **"
    log

    if [[ "$SPAWN_LOGGER" == "true" ]]; then
        log "Logs are in ${LOG_DIR}"
        log
    fi
else
    if [[ "$SPAWN_LOGGER" == "true" ]]; then
        log "Not dumping logs, logs are in ${LOG_DIR}"
        log
    fi
fi

log
log "=========="
log

if [[ $FAIL == 0 ]]; then
    log
    log "** TESTS FINISHED SUCCESSFULLY **"
    log
else
    log
    log "** TESTS FAILED **"
    log
fi

if [[ "$FINAL_TEAR_DOWN" == "true" ]]; then
    down.sh
    delete "${MANIFESTS_DIR}/rhacs-operator" || true
fi

exit $FAIL<|MERGE_RESOLUTION|>--- conflicted
+++ resolved
@@ -40,13 +40,7 @@
     export GINKGO_FLAGS="--no-color -v"
     # When running in OpenShift CI, ensure we also run the auth E2E tests.
     RUN_AUTH_E2E_DEFAULT="true"
-<<<<<<< HEAD
-    export QUAY_USER="${IMAGE_PUSH_USERNAME}"
-    export QUAY_TOKEN="${IMAGE_PUSH_PASSWORD}"
     export INHERIT_IMAGEPULLSECRETS="true" # pragma: allowlist secret
-=======
-    export INHERIT_IMAGEPULLSECRETS="true"
->>>>>>> f429207d
 else
     log "Executing in local context"
 fi
