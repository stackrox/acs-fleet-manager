--- conflicted
+++ resolved
@@ -7,15 +7,10 @@
 # shellcheck source=/dev/null
 source "${GITROOT}/dev/env/scripts/docker.sh"
 
-<<<<<<< HEAD
-init
-
 if [[ "$RHACS_TARGETED_OPERATOR_UPGRADES" == "true" ]]; then
   exit 0
 fi
 
-=======
->>>>>>> cf6b7d49
 if [[ "$INSTALL_OLM" == "true" ]]; then
     if ! command -v operator-sdk >/dev/null 2>&1; then
         die "Error: Unable to install OLM, operator-sdk executable is not found"
