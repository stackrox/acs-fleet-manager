--- conflicted
+++ resolved
@@ -61,14 +61,6 @@
     apply "${MANIFESTS_DIR}/monitoring"
 fi
 
-<<<<<<< HEAD
-=======
-if [[ "$RHACS_STANDALONE_MODE" == "true" ]]; then
-    log "Updating operator configmap to enable standalone mode"
-    apply "${MANIFESTS_DIR}/rhacs-operator/03-operators-config.yaml"
-fi
-
->>>>>>> cf6b7d49
 if is_local_cluster "$CLUSTER_TYPE"; then
     if [[ ("$INSTALL_OPERATOR" == "true" && "$OPERATOR_SOURCE" == "quay") || "$FLEET_MANAGER_IMAGE" =~ ^quay.io/ ]]; then
         if docker_logged_in "quay.io"; then
