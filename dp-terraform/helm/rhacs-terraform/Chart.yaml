apiVersion: v2
name: rhacs-terraform
description: "Chart to terraform data plane OSD clusters"

# A chart can be either an 'application' or a 'library' chart.
#
# Application charts are a collection of templates that can be packaged into versioned archives
# to be deployed.
#
# Library charts provide useful utilities or functions for the chart developer. They're included as
# a dependency of application charts to inject those utilities and functions into the rendering
# pipeline. Library charts do not define any templates and therefore cannot be deployed.
type: application

# This is the chart version. This version number should be incremented each time you make changes
# to the chart and its templates, including the app version.
# Versions are expected to follow Semantic Versioning (https://semver.org/)
version: "0.4.0"

# This is the version number of the application being deployed. This version number should be
# incremented each time you make changes to the application. Versions are not expected to
# follow Semantic Versioning. They should reflect the version the application is using.
# It is recommended to use it with quotes.
appVersion: "0.4.0"

# List of sub-charts and other dependencies
dependencies:
  - name: cloudwatch
    version: "0.1.0"
    condition: cloudwatch.enabled
  - name: observability
    version: "0.1.0"
    condition: observability.enabled
  - name: logging
<<<<<<< HEAD
    condition: logging.enabled
  - name: securedCluster
    condition: securedCluster.enabled
=======
    version: "0.1.0"
    condition: logging.enabled
  - name: vector
    version: "0.21.1"
    repository: "https://helm.vector.dev"
    condition: vector.enabled
>>>>>>> f661bf27
<|MERGE_RESOLUTION|>--- conflicted
+++ resolved
@@ -32,15 +32,11 @@
     version: "0.1.0"
     condition: observability.enabled
   - name: logging
-<<<<<<< HEAD
-    condition: logging.enabled
-  - name: securedCluster
-    condition: securedCluster.enabled
-=======
     version: "0.1.0"
     condition: logging.enabled
   - name: vector
     version: "0.21.1"
     repository: "https://helm.vector.dev"
     condition: vector.enabled
->>>>>>> f661bf27
+  - name: securedCluster
+    condition: securedCluster.enabled