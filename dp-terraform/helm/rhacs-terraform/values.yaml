# Default values for rhacs-terraform.
# This is a YAML-formatted file.
# Declare variables to be passed into your templates.

fleetshardSync:
  image: "quay.io/app-sre/acs-fleet-manager:59142fe"
  # Can be either OCM, RHSSO, STATIC_TOKEN. When choosing RHSSO, make sure the clientId/secret is set. By default, uses RHSSO.
  authType: "RHSSO"
  # OCM refresh token, only required in combination with authType=OCM.
  ocmToken: ""
  fleetManagerEndpoint: ""
  clusterId: ""
  clusterName: ""
  environment: ""
  # Flag controlling whether tenant's sso.redhat.com auth provider will be initialised by fleetshard-sync.
  # Currently this functionality is supported only when fleetshard-sync is deployed in the same k8s cluster as tenant.
  createAuthProvider: true
  # Static token, only required in combination with authType=STATIC_TOKEN. A sample static token can be found
  # within Bitwarden (ACS Fleet* static token).
  staticToken: ""
  # Red Hat SSO secrets, only required in combination with authType=RHSSO. The client credentials can be found within
  # Bitwarden (ACS RH SSO Fleet* serviceaccount).
  redHatSSO:
    clientId: ""
    clientSecret: ""
    endpoint: "https://sso.redhat.com"
    realm: "redhat-external"
  egressProxy:
    image: "registry.redhat.io/openshift4/ose-egress-http-proxy:v4.11.0"
  managedDB:
    enabled: true
    subnetGroup: ""
    securityGroup: ""
    performanceInsights: true
  aws:
    region: "us-east-1" # TODO(2023-05-01): Remove the default value here as we now set it explicitly
    roleARN: ""
    enableTokenAuth: true
    accessKeyId: ""
    secretAccessKey: ""
  telemetry:
    storage:
      endpoint: ""
      # API key to push telemetry data to a remote backend. Leaving it empty disables telemetry.
      key: ""
  resources:
    requests:
      cpu: "500m"
      memory: "512Mi"
    limits:
      cpu: "500m"
      memory: "512Mi"

acsOperator:
  enabled: false
  channel: latest
  source: redhat-operators
  sourceNamespace: openshift-marketplace
  version: v3.70.0
  # This setting specifies whether to use a upstream operator to test unreleased versions of ACS.
  upstream: false

# See available parameters in charts/cloudwatch/values.yaml
# - enabled flag is used to completely enable/disable cloudwatch sub-chart
cloudwatch:
  enabled: true
  aws:
    accessKeyId: ""
    secretAccessKey: ""
  clusterName: ""
  environment: ""

# See available parameters in charts/observability/values.yaml
# - enabled flag is used to completely enable/disable observability sub-chart
observability:
  enabled: true
  clusterName: ""
  github:
    accessToken: ""
    repository: ""
  observatorium:
    gateway: ""
    metricsClientId: ""
    metricsSecret: ""
  pagerduty:
    key: ""
  deadMansSwitch:
    url: ""

# See available parameters in charts/logging/values.yaml
# - enabled flag is used to completely enable/disable logging sub-chart
logging:
  enabled: true
  groupPrefix: ""
  aws:
    accessKeyId: ""
    secretAccessKey: ""
<<<<<<< HEAD
securedCluster:
  enabled: true
  pullSecret: ""
  clusterName: ""
  centralEndpoint: ""
  admissionControl:
    serviceTLS:
      cert: ""
      key: ""
  ca:
    cert: ""
  collector:
    serviceTLS:
      cert: ""
      key: ""
  sensor:
    serviceTLS:
      cert: ""
      key: ""
=======

vector:
  role: "Aggregator"
  service:
    annotations:
      rhacs.redhat.com/cluster-name: ""
      rhacs.redhat.com/environment: ""
      service.beta.openshift.io/serving-cert-secret-name: rhacs-vector-tls-secret
  podLabels:
    app: rhacs-vector
  affinity:
    podAntiAffinity:
      requiredDuringSchedulingIgnoredDuringExecution:
        - labelSelector:
            matchExpressions:
              - key: app
                operator: In
                values:
                  - rhacs-vector
          topologyKey: "topology.kubernetes.io/zone"
  persistence:
    enabled: true
    size: 300Mi
  replicas: 3
  extraVolumes:
    - name: service-tls-secret
      projected:
        sources:
          - secret:
              name: rhacs-vector-tls-secret
  extraVolumeMounts:
    - name: service-tls-secret
      mountPath: /etc/vector/tls
      readOnly: true
  customConfig:
    sources:
      http_server:
        type: "http_server"
        address: "0.0.0.0:8888"
        decoding:
          codec: "json"
        tls:
          enabled: true
          ca_file: "/var/run/secrets/kubernetes.io/serviceaccount/service-ca.crt"
          crt_file: "/etc/vector/tls/tls.crt"
          key_file: "/etc/vector/tls/tls.key"
    sinks:
      aws_s3:
        type: "aws_s3"
        region: ""
        bucket: ""
        key_prefix: '{{ "{{" }} .tenant_id {{ "}}" }}/%F/'
        inputs: ["http_server"]
        compression: none
        filename_extension: "json"
        healthcheck:
          enabled: false
        batch:
          timeout_secs: 60
          max_size: 2621440
        buffer:
          type: disk
          max_size: 283115520
          when_full: block
        encoding:
          codec: "json"
  fullnameOverride: rhacs-vector
  secrets:
    generic:
      aws_access_key_id: ""
      aws_secret_access_key: ""
  env:
    - name: AWS_ACCESS_KEY_ID
      valueFrom:
        secretKeyRef:
          name: rhacs-vector
          key: aws_access_key_id
    - name: AWS_SECRET_ACCESS_KEY
      valueFrom:
        secretKeyRef:
          name: rhacs-vector
          key: aws_secret_access_key
>>>>>>> f661bf27
<|MERGE_RESOLUTION|>--- conflicted
+++ resolved
@@ -95,27 +95,6 @@
   aws:
     accessKeyId: ""
     secretAccessKey: ""
-<<<<<<< HEAD
-securedCluster:
-  enabled: true
-  pullSecret: ""
-  clusterName: ""
-  centralEndpoint: ""
-  admissionControl:
-    serviceTLS:
-      cert: ""
-      key: ""
-  ca:
-    cert: ""
-  collector:
-    serviceTLS:
-      cert: ""
-      key: ""
-  sensor:
-    serviceTLS:
-      cert: ""
-      key: ""
-=======
 
 vector:
   role: "Aggregator"
@@ -198,4 +177,23 @@
         secretKeyRef:
           name: rhacs-vector
           key: aws_secret_access_key
->>>>>>> f661bf27
+
+securedCluster:
+  enabled: true
+  pullSecret: ""
+  clusterName: ""
+  centralEndpoint: ""
+  admissionControl:
+    serviceTLS:
+      cert: ""
+      key: ""
+  ca:
+    cert: ""
+  collector:
+    serviceTLS:
+      cert: ""
+      key: ""
+  sensor:
+    serviceTLS:
+      cert: ""
+      key: ""