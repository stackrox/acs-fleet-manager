#!/bin/bash
set -euo pipefail

SCRIPT_DIR="$(cd "$(dirname "$0")" && pwd)"

# shellcheck source=scripts/lib/external_config.sh
source "$SCRIPT_DIR/../../../scripts/lib/external_config.sh"
# shellcheck source=scripts/lib/helm.sh
source "$SCRIPT_DIR/../../../scripts/lib/helm.sh"

if [[ $# -ne 2 ]]; then
    echo "Usage: $0 [environment] [cluster]" >&2
    echo "Known environments: stage prod"
    echo "Cluster typically looks like: acs-{environment}-dp-01"
    exit 2
fi

ENVIRONMENT=$1
CLUSTER_NAME=$2

export AWS_AUTH_HELPER="${AWS_AUTH_HELPER:-aws-saml}"
if [[ "$AWS_AUTH_HELPER" == "aws-vault" ]]; then
    export AWS_PROFILE="$ENVIRONMENT"
fi

init_chamber

load_external_config fleetshard-sync FLEETSHARD_SYNC_
load_external_config cloudwatch-exporter CLOUDWATCH_EXPORTER_
load_external_config logging LOGGING_
load_external_config observability OBSERVABILITY_

case $ENVIRONMENT in
  dev)
    FM_ENDPOINT="https://nonexistent.api.stage.openshift.com"
    OBSERVABILITY_GITHUB_TAG="master"
    OBSERVABILITY_OBSERVATORIUM_GATEWAY="https://observatorium-mst.api.nonexistent.openshift.com"
    OBSERVABILITY_OPERATOR_VERSION="v4.2.1"
    OPERATOR_USE_UPSTREAM="false"
<<<<<<< HEAD
    OPERATOR_VERSION="v3.74.0"
    FLEETSHARD_SYNC_CPU_REQUEST=${FLEETSHARD_SYNC_CPU_REQUEST:-"100m"}
    FLEETSHARD_SYNC_MEMORY_REQUEST="${FLEETSHARD_SYNC_MEMORY_REQUEST:-"100Mi"}"
    FLEETSHARD_SYNC_CPU_LIMIT="${FLEETSHARD_SYNC_CPU_LIMIT:-"500m"}"
    FLEETSHARD_SYNC_MEMORY_LIMIT="${FLEETSHARD_SYNC_MEMORY_LIMIT:-"500Mi"}"
=======
    OPERATOR_VERSION="v4.0.0"
>>>>>>> 70c099e7
    ;;

  stage)
    FM_ENDPOINT="https://xtr6hh3mg6zc80v.api.stage.openshift.com"
    OBSERVABILITY_GITHUB_TAG="master"
    OBSERVABILITY_OBSERVATORIUM_GATEWAY="https://observatorium-mst.api.stage.openshift.com"
    OBSERVABILITY_OPERATOR_VERSION="v4.2.1"
<<<<<<< HEAD
    OPERATOR_USE_UPSTREAM="false"
    OPERATOR_VERSION="v3.74.0"
    FLEETSHARD_SYNC_CPU_REQUEST=${FLEETSHARD_SYNC_CPU_REQUEST:-"500m"}
    FLEETSHARD_SYNC_MEMORY_REQUEST="${FLEETSHARD_SYNC_MEMORY_REQUEST:-"500Mi"}"
    FLEETSHARD_SYNC_CPU_LIMIT="${FLEETSHARD_SYNC_CPU_LIMIT:-"1000m"}"
    FLEETSHARD_SYNC_MEMORY_LIMIT="${FLEETSHARD_SYNC_MEMORY_LIMIT:-"1000Mi"}"
=======
    OPERATOR_USE_UPSTREAM="true"
    OPERATOR_VERSION="v4.0.0"
>>>>>>> 70c099e7
    ;;

  prod)
    FM_ENDPOINT="https://api.openshift.com"
    OBSERVABILITY_GITHUB_TAG="production"
    OBSERVABILITY_OBSERVATORIUM_GATEWAY="https://observatorium-mst.api.openshift.com"
    OBSERVABILITY_OPERATOR_VERSION="v4.0.4"
<<<<<<< HEAD
    OPERATOR_USE_UPSTREAM="false"
    OPERATOR_VERSION="v3.74.0"
    FLEETSHARD_SYNC_CPU_REQUEST="${FLEETSHARD_SYNC_CPU_REQUEST:-"500m"}"
    FLEETSHARD_SYNC_MEMORY_REQUEST="${FLEETSHARD_SYNC_MEMORY_REQUEST:-"500Mi"}"
    FLEETSHARD_SYNC_CPU_LIMIT="${FLEETSHARD_SYNC_CPU_LIMIT:-"1000m"}"
    FLEETSHARD_SYNC_MEMORY_LIMIT="${FLEETSHARD_SYNC_MEMORY_LIMIT:-"1000Mi"}"
=======
    OPERATOR_USE_UPSTREAM="true"
    OPERATOR_VERSION="v4.0.0"
>>>>>>> 70c099e7
    ;;

  *)
    echo "Unknown environment ${ENVIRONMENT}"
    exit 2
    ;;
esac

CLUSTER_ENVIRONMENT="$(echo "${CLUSTER_NAME}" | cut -d- -f 2)"
if [[ $CLUSTER_ENVIRONMENT != "$ENVIRONMENT" ]]; then
    echo "Cluster ${CLUSTER_NAME} is expected to be in environment ${CLUSTER_ENVIRONMENT}, not ${ENVIRONMENT}" >&2
    exit 2
fi

FLEETSHARD_SYNC_ORG="app-sre"
FLEETSHARD_SYNC_IMAGE="acs-fleet-manager"
# Get HEAD for both main and production. This is the latest merged commit.
FLEETSHARD_SYNC_TAG="$(git rev-parse --short=7 HEAD)"

if [[ "${HELM_DRY_RUN:-}" == "true" ]]; then
    "${SCRIPT_DIR}/../../../scripts/check_image_exists.sh" "${FLEETSHARD_SYNC_ORG}" "${FLEETSHARD_SYNC_IMAGE}" "${FLEETSHARD_SYNC_TAG}" 0 || echo >&2 "Ignoring failed image check in dry-run mode."
else
    "${SCRIPT_DIR}/../../../scripts/check_image_exists.sh" "${FLEETSHARD_SYNC_ORG}" "${FLEETSHARD_SYNC_IMAGE}" "${FLEETSHARD_SYNC_TAG}"
fi

load_external_config "cluster-${CLUSTER_NAME}" CLUSTER_
if [[ "${ENVIRONMENT}" != "dev" ]]; then
    oc login --token="${CLUSTER_ROBOT_OC_TOKEN}" --server="$CLUSTER_URL"
fi

OPERATOR_SOURCE="redhat-operators"
OPERATOR_USE_UPSTREAM="${OPERATOR_USE_UPSTREAM:-false}"
if [[ "${OPERATOR_USE_UPSTREAM}" == "true" ]]; then
    load_external_config quay/rhacs-eng QUAY_
    quay_basic_auth="${QUAY_READ_ONLY_USERNAME}:${QUAY_READ_ONLY_PASSWORD}"
    pull_secret_json="$(mktemp)"
    trap 'rm -f "${pull_secret_json}"' EXIT
    oc get secret/pull-secret -n openshift-config --template='{{index .data ".dockerconfigjson" | base64decode}}' > "${pull_secret_json}"
    oc registry login --registry="quay.io/rhacs-eng" --auth-basic="${quay_basic_auth}" --to="${pull_secret_json}" --skip-check
    oc set data secret/pull-secret -n openshift-config --from-file=.dockerconfigjson="${pull_secret_json}"

    OPERATOR_SOURCE="rhacs-operators"
fi

invoke_helm "${SCRIPT_DIR}" rhacs-terraform \
  --namespace rhacs \
  --set acsOperator.enabled=true \
  --set acsOperator.source="${OPERATOR_SOURCE}" \
  --set acsOperator.sourceNamespace=openshift-marketplace \
  --set acsOperator.version="${OPERATOR_VERSION}" \
  --set acsOperator.upstream="${OPERATOR_USE_UPSTREAM}" \
  --set fleetshardSync.image="quay.io/${FLEETSHARD_SYNC_ORG}/${FLEETSHARD_SYNC_IMAGE}:${FLEETSHARD_SYNC_TAG}" \
  --set fleetshardSync.authType="RHSSO" \
  --set fleetshardSync.clusterId="${CLUSTER_ID}" \
  --set fleetshardSync.clusterName="${CLUSTER_NAME}" \
  --set fleetshardSync.environment="${ENVIRONMENT}" \
  --set fleetshardSync.fleetManagerEndpoint="${FM_ENDPOINT}" \
  --set fleetshardSync.redHatSSO.clientId="${FLEETSHARD_SYNC_RHSSO_SERVICE_ACCOUNT_CLIENT_ID}" \
  --set fleetshardSync.redHatSSO.clientSecret="${FLEETSHARD_SYNC_RHSSO_SERVICE_ACCOUNT_CLIENT_SECRET}" \
  --set fleetshardSync.managedDB.enabled=true \
  --set fleetshardSync.managedDB.subnetGroup="${CLUSTER_MANAGED_DB_SUBNET_GROUP}" \
  --set fleetshardSync.managedDB.securityGroup="${CLUSTER_MANAGED_DB_SECURITY_GROUP}" \
  --set fleetshardSync.managedDB.performanceInsights=true \
  --set fleetshardSync.aws.region="${CLUSTER_REGION}" \
  --set fleetshardSync.aws.roleARN="${FLEETSHARD_SYNC_AWS_ROLE_ARN}" \
  --set fleetshardSync.telemetry.storage.endpoint="${FLEETSHARD_SYNC_TELEMETRY_STORAGE_ENDPOINT:-}" \
  --set fleetshardSync.telemetry.storage.key="${FLEETSHARD_SYNC_TELEMETRY_STORAGE_KEY:-}" \
  --set fleetshardSync.resources.requests.cpu="${FLEETSHARD_SYNC_CPU_REQUEST}" \
  --set fleetshardSync.resources.requests.memory="${FLEETSHARD_SYNC_MEMORY_REQUEST}" \
  --set fleetshardSync.resources.limits.cpu="${FLEETSHARD_SYNC_CPU_LIMIT}" \
  --set fleetshardSync.resources.limits.memory="${FLEETSHARD_SYNC_MEMORY_LIMIT}" \
  --set cloudwatch.aws.accessKeyId="${CLOUDWATCH_EXPORTER_AWS_ACCESS_KEY_ID:-}" \
  --set cloudwatch.aws.secretAccessKey="${CLOUDWATCH_EXPORTER_AWS_SECRET_ACCESS_KEY:-}" \
  --set cloudwatch.clusterName="${CLUSTER_NAME}" \
  --set cloudwatch.environment="${ENVIRONMENT}" \
  --set logging.groupPrefix="${CLUSTER_NAME}" \
  --set logging.aws.accessKeyId="${LOGGING_AWS_ACCESS_KEY_ID}" \
  --set logging.aws.secretAccessKey="${LOGGING_AWS_SECRET_ACCESS_KEY}" \
  --set observability.clusterName="${CLUSTER_NAME}" \
  --set observability.github.accessToken="${OBSERVABILITY_GITHUB_ACCESS_TOKEN}" \
  --set observability.github.repository=https://api.github.com/repos/stackrox/rhacs-observability-resources/contents \
  --set observability.github.tag="${OBSERVABILITY_GITHUB_TAG}" \
  --set observability.observabilityOperatorVersion="${OBSERVABILITY_OPERATOR_VERSION}" \
  --set observability.observatorium.gateway="${OBSERVABILITY_OBSERVATORIUM_GATEWAY}" \
  --set observability.observatorium.metricsClientId="${OBSERVABILITY_OBSERVATORIUM_METRICS_CLIENT_ID}" \
  --set observability.observatorium.metricsSecret="${OBSERVABILITY_OBSERVATORIUM_METRICS_SECRET}" \
  --set observability.pagerduty.key="${OBSERVABILITY_PAGERDUTY_SERVICE_KEY}" \
  --set observability.deadMansSwitch.url="${OBSERVABILITY_DEAD_MANS_SWITCH_URL}"

# To uninstall an existing release:
# helm uninstall rhacs-terraform --namespace rhacs
#
# To delete all resources specified by the template:
# helm template ... > /var/tmp/resources.yaml
# kubectl delete -f /var/tmp/resources.yaml<|MERGE_RESOLUTION|>--- conflicted
+++ resolved
@@ -37,15 +37,11 @@
     OBSERVABILITY_OBSERVATORIUM_GATEWAY="https://observatorium-mst.api.nonexistent.openshift.com"
     OBSERVABILITY_OPERATOR_VERSION="v4.2.1"
     OPERATOR_USE_UPSTREAM="false"
-<<<<<<< HEAD
-    OPERATOR_VERSION="v3.74.0"
+    OPERATOR_VERSION="v4.0.0"
     FLEETSHARD_SYNC_CPU_REQUEST=${FLEETSHARD_SYNC_CPU_REQUEST:-"100m"}
     FLEETSHARD_SYNC_MEMORY_REQUEST="${FLEETSHARD_SYNC_MEMORY_REQUEST:-"100Mi"}"
     FLEETSHARD_SYNC_CPU_LIMIT="${FLEETSHARD_SYNC_CPU_LIMIT:-"500m"}"
     FLEETSHARD_SYNC_MEMORY_LIMIT="${FLEETSHARD_SYNC_MEMORY_LIMIT:-"500Mi"}"
-=======
-    OPERATOR_VERSION="v4.0.0"
->>>>>>> 70c099e7
     ;;
 
   stage)
@@ -53,17 +49,12 @@
     OBSERVABILITY_GITHUB_TAG="master"
     OBSERVABILITY_OBSERVATORIUM_GATEWAY="https://observatorium-mst.api.stage.openshift.com"
     OBSERVABILITY_OPERATOR_VERSION="v4.2.1"
-<<<<<<< HEAD
-    OPERATOR_USE_UPSTREAM="false"
-    OPERATOR_VERSION="v3.74.0"
+    OPERATOR_USE_UPSTREAM="true"
+    OPERATOR_VERSION="v4.0.0"
     FLEETSHARD_SYNC_CPU_REQUEST=${FLEETSHARD_SYNC_CPU_REQUEST:-"500m"}
     FLEETSHARD_SYNC_MEMORY_REQUEST="${FLEETSHARD_SYNC_MEMORY_REQUEST:-"500Mi"}"
     FLEETSHARD_SYNC_CPU_LIMIT="${FLEETSHARD_SYNC_CPU_LIMIT:-"1000m"}"
     FLEETSHARD_SYNC_MEMORY_LIMIT="${FLEETSHARD_SYNC_MEMORY_LIMIT:-"1000Mi"}"
-=======
-    OPERATOR_USE_UPSTREAM="true"
-    OPERATOR_VERSION="v4.0.0"
->>>>>>> 70c099e7
     ;;
 
   prod)
@@ -71,17 +62,12 @@
     OBSERVABILITY_GITHUB_TAG="production"
     OBSERVABILITY_OBSERVATORIUM_GATEWAY="https://observatorium-mst.api.openshift.com"
     OBSERVABILITY_OPERATOR_VERSION="v4.0.4"
-<<<<<<< HEAD
-    OPERATOR_USE_UPSTREAM="false"
-    OPERATOR_VERSION="v3.74.0"
+    OPERATOR_USE_UPSTREAM="true"
+    OPERATOR_VERSION="v4.0.0"
     FLEETSHARD_SYNC_CPU_REQUEST="${FLEETSHARD_SYNC_CPU_REQUEST:-"500m"}"
     FLEETSHARD_SYNC_MEMORY_REQUEST="${FLEETSHARD_SYNC_MEMORY_REQUEST:-"500Mi"}"
     FLEETSHARD_SYNC_CPU_LIMIT="${FLEETSHARD_SYNC_CPU_LIMIT:-"1000m"}"
     FLEETSHARD_SYNC_MEMORY_LIMIT="${FLEETSHARD_SYNC_MEMORY_LIMIT:-"1000Mi"}"
-=======
-    OPERATOR_USE_UPSTREAM="true"
-    OPERATOR_VERSION="v4.0.0"
->>>>>>> 70c099e7
     ;;
 
   *)
