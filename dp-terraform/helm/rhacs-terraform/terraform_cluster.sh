--- conflicted
+++ resolved
@@ -112,11 +112,8 @@
     OPERATOR_SOURCE="rhacs-operators"
 fi
 
-<<<<<<< HEAD
 # TODO(ROX-16771): Move this to env-specific values.yaml files
-=======
 # TODO(ROX-16645): set acsOperator.enabled to false
->>>>>>> 8620c557
 invoke_helm "${SCRIPT_DIR}" rhacs-terraform \
   --namespace rhacs \
   --set acsOperator.enabled=true \
