// Package reconciler provides update, delete and create logic for managing Central instances.
package reconciler

import (
	"bytes"
	"context"
	"fmt"
	"strconv"
	"sync/atomic"

	"github.com/golang/glog"
	"github.com/pkg/errors"
	"github.com/stackrox/acs-fleet-manager/fleetshard/pkg/k8s"
	"github.com/stackrox/acs-fleet-manager/fleetshard/pkg/util"
	centralConstants "github.com/stackrox/acs-fleet-manager/internal/dinosaur/constants"
	"github.com/stackrox/acs-fleet-manager/internal/dinosaur/pkg/api/private"
	"github.com/stackrox/rox/operator/apis/platform/v1alpha1"
	appsv1 "k8s.io/api/apps/v1"
	corev1 "k8s.io/api/core/v1"
	apiErrors "k8s.io/apimachinery/pkg/api/errors"
	metav1 "k8s.io/apimachinery/pkg/apis/meta/v1"
	"k8s.io/utils/pointer"
	ctrlClient "sigs.k8s.io/controller-runtime/pkg/client"
)

// FreeStatus ...
const (
	FreeStatus int32 = iota
	BlockedStatus

	revisionAnnotationKey = "rhacs.redhat.com/revision"
)

// CentralReconciler is a reconciler tied to a one Central instance. It installs, updates and deletes Central instances
// in its Reconcile function.
type CentralReconciler struct {
	client             ctrlClient.Client
	central            private.ManagedCentral
	status             *int32
	lastCentralHash    [16]byte
	useRoutes          bool
	createAuthProvider bool
	routeService       *k8s.RouteService
}

// Reconcile takes a private.ManagedCentral and tries to install it into the cluster managed by the fleet-shard.
// It tries to create a namespace for the Central and applies necessary updates to the resource.
// TODO(create-ticket): Check correct Central gets reconciled
// TODO(create-ticket): Should an initial ManagedCentral be added on reconciler creation?
func (r *CentralReconciler) Reconcile(ctx context.Context, remoteCentral private.ManagedCentral) (*private.DataPlaneCentralStatus, error) {
	// Only allow to start reconcile function once
	if !atomic.CompareAndSwapInt32(r.status, FreeStatus, BlockedStatus) {
		return nil, errors.New("Reconciler still busy, skipping reconciliation attempt.")
	}
	defer atomic.StoreInt32(r.status, FreeStatus)

	changed, err := r.centralChanged(remoteCentral)
	if err != nil {
		return nil, errors.Wrapf(err, "checking if central changed")
	}

	remoteCentralName := remoteCentral.Metadata.Name
	remoteCentralNamespace := remoteCentral.Metadata.Namespace

	if !changed && !r.createAuthProvider && remoteCentral.RequestStatus == centralConstants.DinosaurRequestStatusReady.String() {
		glog.Infof("Central %s/%s not changed, skipping reconciliation", remoteNamespace, remoteCentralName)
		return r.readyStatus(ctx, remoteNamespace)
	}

	central := &v1alpha1.Central{
		ObjectMeta: metav1.ObjectMeta{
			Name:      remoteCentralName,
<<<<<<< HEAD
			Namespace: remoteCentralNamespace,
			Labels:    map[string]string{k8sManagedByLabelKey: k8sManagedByLabelValue},
=======
			Namespace: remoteNamespace,
			Labels:    map[string]string{k8s.ManagedByLabelKey: k8s.ManagedByFleetshardValue},
>>>>>>> acbf40f4
		},
		Spec: v1alpha1.CentralSpec{
			Central: &v1alpha1.CentralComponentSpec{
				Exposure: &v1alpha1.Exposure{
					Route: &v1alpha1.ExposureRoute{
						Enabled: pointer.BoolPtr(r.useRoutes),
					},
				},
			},
		},
	}

	if remoteCentral.Metadata.DeletionTimestamp != "" {
		deleted, err := r.ensureCentralDeleted(ctx, central)
		if err != nil {
			return nil, errors.Wrapf(err, "delete central %s/%s", remoteCentralNamespace, remoteCentralName)
		}
		if deleted {
			return deletedStatus(), nil
		}
		return nil, nil
	}

	if err := r.ensureNamespaceExists(remoteCentralNamespace); err != nil {
		return nil, errors.Wrapf(err, "unable to ensure that namespace %s exists", remoteCentralNamespace)
	}

	centralExists := true
	err = r.client.Get(ctx, ctrlClient.ObjectKey{Namespace: remoteCentralNamespace, Name: remoteCentralName}, central)
	if err != nil {
		if !apiErrors.IsNotFound(err) {
			return nil, errors.Wrapf(err, "unable to check the existence of central %s/%s", central.GetNamespace(), central.GetName())
		}
		centralExists = false
	}

	if !centralExists {
		central.Annotations = map[string]string{revisionAnnotationKey: "1"}

		glog.Infof("Creating central %s/%s", central.GetNamespace(), central.GetName())
		if err := r.client.Create(ctx, central); err != nil {
			return nil, errors.Wrapf(err, "creating new central %s/%s", remoteCentralNamespace, remoteCentralName)
		}
		glog.Infof("Central %s/%s created", central.GetNamespace(), central.GetName())
	} else {
		// TODO(create-ticket): implement update logic
		glog.Infof("Update central %s/%s", central.GetNamespace(), central.GetName())

		err = r.incrementCentralRevision(central)
		if err != nil {
			return nil, err
		}

		if err := r.client.Update(ctx, central); err != nil {
			return nil, errors.Wrapf(err, "updating central %s/%s", central.GetNamespace(), central.GetName())
		}
	}

	if err := r.ensureReencryptRouteExists(ctx, remoteCentral); err != nil {
		return nil, errors.Wrapf(err, "updating re-encrypt route")
	}

	if err := r.setLastCentralHash(remoteCentral); err != nil {
		return nil, errors.Wrapf(err, "setting central reconcilation cache")
	}

	// Check whether deployment is ready.
	centralReady, err := isCentralReady(ctx, r.client, remoteCentral)
	if err != nil {
		return nil, err
	}
	if !centralReady {
		return installingStatus(), nil
	}

	// Skip auth provider initialisation if:
	// 1. Auth provider is created by this specific reconciler
	// 2. OR reconciler creator specified auth provider not to be created
	// 3. OR Central request is in status "Ready" - meaning auth provider should've been initialised earlier
	if r.createAuthProvider && remoteCentral.RequestStatus != centralConstants.DinosaurRequestStatusReady.String() {
		err = createRHSSOAuthProvider(ctx, remoteCentral, r.client)
		if err != nil {
			return nil, err
		}
		r.createAuthProvider = false
	}

	// TODO(create-ticket): When should we create failed conditions for the reconciler?
	return r.readyStatus(ctx, remoteNamespace)
}

func (r *CentralReconciler) readyStatus(ctx context.Context, namespace string) (*private.DataPlaneCentralStatus, error) {
	status := readyStatus()
	if r.useRoutes {
		routesStatuses, err := r.getRoutesStatuses(ctx, namespace)
		if err != nil {
			return nil, err
		}
		status.Routes = routesStatuses
	}
	return status, nil
}

func (r *CentralReconciler) getRoutesStatuses(ctx context.Context, namespace string) ([]private.DataPlaneCentralStatusRoutes, error) {
	reencryptHostname, err := r.routeService.FindReencryptCanonicalHostname(ctx, namespace)
	if err != nil {
		return nil, err
	}
	mtlsHostname, err := r.routeService.FindMTLSCanonicalHostname(ctx, namespace)
	if err != nil {
		return nil, err
	}
	return []private.DataPlaneCentralStatusRoutes{
		{
			Name:   "central-reencrypt",
			Prefix: "",
			Router: reencryptHostname,
		},
		{
			Name:   "central-mtls",
			Prefix: "data",
			Router: mtlsHostname,
		},
	}, nil
}

func isCentralReady(ctx context.Context, client ctrlClient.Client, central private.ManagedCentral) (bool, error) {
	deployment := &appsv1.Deployment{}
	err := client.Get(ctx,
		ctrlClient.ObjectKey{Name: "central", Namespace: central.Metadata.Namespace},
		deployment)
	if err != nil {
		return false, err
	}
	if deployment.Status.UnavailableReplicas == 0 {
		return true, nil
	}
	return false, nil
}

func (r CentralReconciler) ensureCentralDeleted(ctx context.Context, central *v1alpha1.Central) (bool, error) {
	globalDeleted := true
	routeDeleted, err := r.ensureReencryptRouteDeleted(ctx, central.GetNamespace())
	if err != nil {
		return false, err
	}
	globalDeleted = routeDeleted && globalDeleted

	centralDeleted, err := r.ensureCentralCRDeleted(ctx, central)
	if err != nil {
		return false, err
	}
	globalDeleted = globalDeleted && centralDeleted

	nsDeleted, err := r.ensureNamespaceDeleted(ctx, central.GetNamespace())
	if err != nil {
		return false, err
	}
	globalDeleted = globalDeleted && nsDeleted

	glog.Infof("All central resources were deleted: %s/%s", central.GetNamespace(), central.GetName())
	return globalDeleted, nil
}

// centralChanged compares the given central to the last central reconciled using a hash
func (r *CentralReconciler) centralChanged(central private.ManagedCentral) (bool, error) {
	currentHash, err := util.MD5SumFromJSONStruct(&central)
	if err != nil {
		return true, errors.Wrap(err, "hashing central")
	}

	return !bytes.Equal(r.lastCentralHash[:], currentHash[:]), nil
}

func (r *CentralReconciler) setLastCentralHash(central private.ManagedCentral) error {
	hash, err := util.MD5SumFromJSONStruct(&central)
	if err != nil {
		return err
	}

	r.lastCentralHash = hash
	return nil
}

func (r *CentralReconciler) incrementCentralRevision(central *v1alpha1.Central) error {
	revision, err := strconv.Atoi(central.Annotations[revisionAnnotationKey])
	if err != nil {
		return errors.Wrapf(err, "failed incerement central revision %s", central.GetName())
	}
	revision++
	central.Annotations[revisionAnnotationKey] = fmt.Sprintf("%d", revision)
	return nil
}

func (r CentralReconciler) getNamespace(name string) (*corev1.Namespace, error) {
	namespace := &corev1.Namespace{
		ObjectMeta: metav1.ObjectMeta{
			Name: name,
		},
	}
	err := r.client.Get(context.Background(), ctrlClient.ObjectKey{Name: name}, namespace)
	return namespace, err
}

func (r CentralReconciler) ensureNamespaceExists(name string) error {
	namespace, err := r.getNamespace(name)
	if err != nil {
		if apiErrors.IsNotFound(err) {
			err = r.client.Create(context.Background(), namespace)
			if err != nil {
				return nil
			}
		}
	}
	return err
}

func (r CentralReconciler) ensureNamespaceDeleted(ctx context.Context, name string) (bool, error) {
	namespace, err := r.getNamespace(name)
	if err != nil {
		if apiErrors.IsNotFound(err) {
			return true, nil
		}
		return false, errors.Wrapf(err, "delete central namespace %s", name)
	}
	if namespace.Status.Phase == corev1.NamespaceTerminating {
		return false, nil // Deletion is already in progress, skipping deletion request
	}
	if err = r.client.Delete(ctx, namespace); err != nil {
		return false, errors.Wrapf(err, "delete central namespace %s", name)
	}
	glog.Infof("Central namespace %s is marked for deletion", name)
	return false, nil
}

func (r CentralReconciler) ensureCentralCRDeleted(ctx context.Context, central *v1alpha1.Central) (bool, error) {
	err := r.client.Get(ctx, ctrlClient.ObjectKey{Namespace: central.GetNamespace(), Name: central.GetName()}, central)
	if err != nil {
		if apiErrors.IsNotFound(err) {
			return true, nil
		}
		return false, errors.Wrapf(err, "delete central CR %s/%s", central.GetNamespace(), central.GetName())
	}
	if err := r.client.Delete(ctx, central); err != nil {
		return false, errors.Wrapf(err, "delete central CR %s/%s", central.GetNamespace(), central.GetName())
	}
	glog.Infof("Central CR %s/%s is marked for deletion", central.GetNamespace(), central.GetName())
	return false, nil
}

// TODO(ROX-9310): Move re-encrypt route reconciliation to the StackRox operator
func (r CentralReconciler) ensureReencryptRouteExists(ctx context.Context, remoteCentral private.ManagedCentral) error {
	if !r.useRoutes {
		return nil
	}
	namespace := remoteCentral.Metadata.Namespace
	_, err := r.routeService.FindReencryptRoute(ctx, namespace)
	if apiErrors.IsNotFound(err) {
		err = r.routeService.CreateReencryptRoute(ctx, remoteCentral)
	}
	return err
}

// TODO(ROX-9310): Move re-encrypt route reconciliation to the StackRox operator
func (r CentralReconciler) ensureReencryptRouteDeleted(ctx context.Context, namespace string) (bool, error) {
	if !r.useRoutes {
		return true, nil
	}
	route, err := r.routeService.FindReencryptRoute(ctx, namespace)
	if err != nil {
		if apiErrors.IsNotFound(err) {
			return true, nil
		}
		return false, errors.Wrapf(err, "get central re-encrypt route %s/%s", namespace, route.GetName())
	}
	if err := r.client.Delete(ctx, route); err != nil {
		return false, errors.Wrapf(err, "delete central re-encrypt route %s/%s", namespace, route.GetName())
	}
	return false, nil
}

// NewCentralReconciler ...
func NewCentralReconciler(k8sClient ctrlClient.Client, central private.ManagedCentral, useRoutes, createAuthProvider bool) *CentralReconciler {
	return &CentralReconciler{
		client:             k8sClient,
		central:            central,
		status:             pointer.Int32(FreeStatus),
		useRoutes:          useRoutes,
		createAuthProvider: createAuthProvider,
		routeService:       k8s.NewRouteService(k8sClient),
	}
}<|MERGE_RESOLUTION|>--- conflicted
+++ resolved
@@ -63,20 +63,15 @@
 	remoteCentralNamespace := remoteCentral.Metadata.Namespace
 
 	if !changed && !r.createAuthProvider && remoteCentral.RequestStatus == centralConstants.DinosaurRequestStatusReady.String() {
-		glog.Infof("Central %s/%s not changed, skipping reconciliation", remoteNamespace, remoteCentralName)
-		return r.readyStatus(ctx, remoteNamespace)
+		glog.Infof("Central %s/%s not changed, skipping reconciliation", remoteCentralNamespace, remoteCentralName)
+		return r.readyStatus(ctx, remoteCentralNamespace)
 	}
 
 	central := &v1alpha1.Central{
 		ObjectMeta: metav1.ObjectMeta{
 			Name:      remoteCentralName,
-<<<<<<< HEAD
 			Namespace: remoteCentralNamespace,
-			Labels:    map[string]string{k8sManagedByLabelKey: k8sManagedByLabelValue},
-=======
-			Namespace: remoteNamespace,
 			Labels:    map[string]string{k8s.ManagedByLabelKey: k8s.ManagedByFleetshardValue},
->>>>>>> acbf40f4
 		},
 		Spec: v1alpha1.CentralSpec{
 			Central: &v1alpha1.CentralComponentSpec{
@@ -165,7 +160,7 @@
 	}
 
 	// TODO(create-ticket): When should we create failed conditions for the reconciler?
-	return r.readyStatus(ctx, remoteNamespace)
+	return r.readyStatus(ctx, remoteCentralNamespace)
 }
 
 func (r *CentralReconciler) readyStatus(ctx context.Context, namespace string) (*private.DataPlaneCentralStatus, error) {
