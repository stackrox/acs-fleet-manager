--- conflicted
+++ resolved
@@ -75,7 +75,32 @@
 	return chrt
 }
 
-<<<<<<< HEAD
+// InstallOrUpdateChart installs a new object from helm chart or update an existing object with the same Name, Namespace and Kind
+func InstallOrUpdateChart(ctx context.Context, obj *unstructured.Unstructured, client ctrlClient.Client) error {
+	key := ctrlClient.ObjectKey{Namespace: obj.GetNamespace(), Name: obj.GetName()}
+	var out unstructured.Unstructured
+	out.SetGroupVersionKind(obj.GroupVersionKind())
+	err := client.Get(ctx, key, &out)
+	if err == nil {
+		glog.V(10).Infof("Updating object %s/%s", obj.GetNamespace(), obj.GetName())
+		obj.SetResourceVersion(out.GetResourceVersion())
+		err := client.Update(ctx, obj)
+		if err != nil {
+			return fmt.Errorf("failed to update object %s/%s of type %s %w", key.Namespace, key.Name, obj.GetKind(), err)
+		}
+	} else {
+		if !apiErrors.IsNotFound(err) {
+			return fmt.Errorf("failed to retrieve object %s/%s of type %s %w", key.Namespace, key.Name, obj.GetKind(), err)
+		}
+		err = client.Create(ctx, obj)
+		glog.Infof("Creating object %s/%s", obj.GetNamespace(), obj.GetName())
+		if err != nil && !apiErrors.IsAlreadyExists(err) {
+			return fmt.Errorf("failed to create object %s/%s of type %s: %w", key.Namespace, key.Name, obj.GetKind(), err)
+		}
+	}
+	return nil
+}
+
 // DownloadTemplate downloads a file from the URL to the templates folder of specified chart
 func DownloadTemplate(url string, chartName string) error {
 	resp, err := http.Get(url)
@@ -109,30 +134,5 @@
 		return fmt.Errorf("cannot copy to file %s: %w", filepath, err)
 	}
 
-=======
-// InstallOrUpdateChart installs a new object from helm chart or update an existing object with the same Name, Namespace and Kind
-func InstallOrUpdateChart(ctx context.Context, obj *unstructured.Unstructured, client ctrlClient.Client) error {
-	key := ctrlClient.ObjectKey{Namespace: obj.GetNamespace(), Name: obj.GetName()}
-	var out unstructured.Unstructured
-	out.SetGroupVersionKind(obj.GroupVersionKind())
-	err := client.Get(ctx, key, &out)
-	if err == nil {
-		glog.V(10).Infof("Updating object %s/%s", obj.GetNamespace(), obj.GetName())
-		obj.SetResourceVersion(out.GetResourceVersion())
-		err := client.Update(ctx, obj)
-		if err != nil {
-			return fmt.Errorf("failed to update object %s/%s of type %s %w", key.Namespace, key.Name, obj.GetKind(), err)
-		}
-	} else {
-		if !apiErrors.IsNotFound(err) {
-			return fmt.Errorf("failed to retrieve object %s/%s of type %s %w", key.Namespace, key.Name, obj.GetKind(), err)
-		}
-		err = client.Create(ctx, obj)
-		glog.Infof("Creating object %s/%s", obj.GetNamespace(), obj.GetName())
-		if err != nil && !apiErrors.IsAlreadyExists(err) {
-			return fmt.Errorf("failed to create object %s/%s of type %s: %w", key.Namespace, key.Name, obj.GetKind(), err)
-		}
-	}
->>>>>>> 233a5027
 	return nil
 }