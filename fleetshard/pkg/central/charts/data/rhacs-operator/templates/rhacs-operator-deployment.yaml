--- conflicted
+++ resolved
@@ -38,6 +38,8 @@
               value: quay.io/rhacs-eng
             - name: ROX_OPERATOR_COLLECTOR_REGISTRY
               value: quay.io/rhacs-eng
+            - name: OPERATOR_CONDITION_NAME
+              value: rhacs-operator.v3.74.0
           image: gcr.io/kubebuilder/kube-rbac-proxy:v0.13.0
           imagePullPolicy: IfNotPresent
           name: kube-rbac-proxy
@@ -80,17 +82,11 @@
                   containerName: manager
                   resource: limits.memory
                   divisor: '0'
-<<<<<<< HEAD
+            {{ if $.Values.operator.centralLabelSelector - }}
+            - name: CENTRAL_LABEL_SELECTOR
+              value: {{ $.Values.operator.centralLabelSelector | quote }}
+            {{ - end }}
           image: "{{ .repository }}:{{ .tag }}"
-=======
-            - name: OPERATOR_CONDITION_NAME
-              value: rhacs-operator.v3.74.0
-            {{ if .Values.operator.centralLabelSelector -}}
-            - name: CENTRAL_LABEL_SELECTOR
-              value: {{ .Values.operator.centralLabelSelector | quote }}
-            {{- end }}
-          image: {{ .Values.operator.image }}
->>>>>>> 93287add
           imagePullPolicy: IfNotPresent
           livenessProbe:
             failureThreshold: 3
