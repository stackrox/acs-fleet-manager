--- conflicted
+++ resolved
@@ -6,13 +6,6 @@
 	"fmt"
 	"strings"
 
-<<<<<<< HEAD
-=======
-	"github.com/golang/glog"
-	apiErrors "k8s.io/apimachinery/pkg/api/errors"
-	"k8s.io/apimachinery/pkg/apis/meta/v1/unstructured"
-
->>>>>>> 3439058c
 	"github.com/stackrox/acs-fleet-manager/fleetshard/pkg/central/charts"
 	"helm.sh/helm/v3/pkg/chart"
 	"helm.sh/helm/v3/pkg/chartutil"
@@ -85,32 +78,9 @@
 		if obj.GetNamespace() == "" {
 			obj.SetNamespace(operatorNamespace)
 		}
-<<<<<<< HEAD
 		err := charts.InstallOrUpdateChart(ctx, obj, u.client)
 		if err != nil {
 			return fmt.Errorf("failed to update operator object %w", err)
-=======
-		key := ctrlClient.ObjectKey{Namespace: obj.GetNamespace(), Name: obj.GetName()}
-		var out unstructured.Unstructured
-		out.SetGroupVersionKind(obj.GroupVersionKind())
-		err := u.client.Get(ctx, key, &out)
-		if err == nil {
-			glog.V(10).Infof("Updating %s/%s in %s namespace", obj.GetKind(), obj.GetName(), obj.GetNamespace())
-			obj.SetResourceVersion(out.GetResourceVersion())
-			err := u.client.Update(ctx, obj)
-			if err != nil {
-				return fmt.Errorf("failed to update object %s/%s in %s namespace: %w", obj.GetKind(), key.Name, key.Namespace, err)
-			}
-		} else {
-			if !apiErrors.IsNotFound(err) {
-				return fmt.Errorf("failed to retrieve object %s/%s in %s namespace: %w", obj.GetKind(), key.Name, key.Namespace, err)
-			}
-			err = u.client.Create(ctx, obj)
-			glog.Infof("Creating %s/%s in %s namespace", obj.GetKind(), obj.GetName(), obj.GetNamespace())
-			if err != nil && !apiErrors.IsAlreadyExists(err) {
-				return fmt.Errorf("failed to create object %s/%s in %s namespace: %w", obj.GetKind(), key.Name, key.Namespace, err)
-			}
->>>>>>> 3439058c
 		}
 	}
 
