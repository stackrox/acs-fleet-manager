// Package operator provides install/upgrade logic for ACS Operator
package operator

import (
	"context"
	"fmt"
	containerImage "github.com/containers/image/docker/reference"
	"github.com/stackrox/acs-fleet-manager/fleetshard/pkg/central/charts"
	"golang.org/x/exp/slices"
	"gopkg.in/yaml.v2"
	"helm.sh/helm/v3/pkg/chart"
	"helm.sh/helm/v3/pkg/chartutil"
	"html/template"
	appsv1 "k8s.io/api/apps/v1"
	v1 "k8s.io/api/core/v1"
	"k8s.io/apimachinery/pkg/api/errors"
	apimachineryvalidation "k8s.io/apimachinery/pkg/api/validation"
	"k8s.io/apimachinery/pkg/apis/meta/v1/unstructured"
	"k8s.io/apimachinery/pkg/util/validation"
	ctrlClient "sigs.k8s.io/controller-runtime/pkg/client"
	"strings"
)

const (
<<<<<<< HEAD
	// ACSOperatorNamespace default Operator Namespace
	ACSOperatorNamespace = "rhacs"
	// ACSOperatorConfigMap name for configMap with operator deployment configurations
	ACSOperatorConfigMap     = "operator-config"
	releaseName              = "rhacs-operator"
	operatorDeploymentPrefix = "rhacs-operator"
=======
	operatorNamespace         = "rhacs"
	releaseName               = "rhacs-operator"
	operatorDeploymentPrefix  = "rhacs-operator"
	defaultCRDBaseURLTemplate = "https://raw.githubusercontent.com/stackrox/stackrox/{{ .GitRef }}/operator/bundle/manifests/"
>>>>>>> 4908a2a7
)

func parseOperatorConfigs(operators OperatorConfigs) ([]chartutil.Values, error) {
	var helmValues []chartutil.Values
	for _, operator := range operators.Configs {
		imageReference, err := containerImage.Parse(operator.Image)
		if err != nil {
			return nil, err
		}
		image := imageReference.String()
		if errs := validation.IsValidLabelValue(operator.GitRef); errs != nil {
			return nil, fmt.Errorf("label selector %s is not valid: %v", operator.GitRef, errs)
		}

		deploymentName := generateDeploymentName(operator.GitRef)
		// validate deploymentName (RFC-1123)
		// More info: https://kubernetes.io/docs/concepts/overview/working-with-objects/names/#dns-subdomain-names
		if errs := apimachineryvalidation.NameIsDNSSubdomain(deploymentName, true); errs != nil {
			return nil, fmt.Errorf("invalid deploymentName %s: %v", deploymentName, errs)
		}
		operatorValues := chartutil.Values{
			"deploymentName": deploymentName,
			"image":          image,
			"labelSelector":  operator.GitRef,
		}

		operatorHelmValues := make(map[string]interface{})
		err = yaml.Unmarshal([]byte(operator.HelmValues), operatorHelmValues)
		if err != nil {
			return nil, fmt.Errorf("Unmarshalling Helm values failed for operator %s: %w.", operator.GitRef, err)
		}

		chartutil.CoalesceTables(operatorValues, operatorHelmValues)
		helmValues = append(helmValues, operatorValues)
	}
	return helmValues, nil
}

// ACSOperatorManager keeps data necessary for managing ACS Operator
type ACSOperatorManager struct {
	client         ctrlClient.Client
	resourcesChart *chart.Chart
}

// InstallOrUpgrade provisions or upgrades an existing ACS Operator from helm chart template
func (u *ACSOperatorManager) InstallOrUpgrade(ctx context.Context, operators OperatorConfigs) error {
	objs, err := u.RenderChart(operators)
	if err != nil {
		return err
	}

	for _, obj := range objs {
		if obj.GetNamespace() == "" {
			obj.SetNamespace(operatorNamespace)
		}
		err := charts.InstallOrUpdateChart(ctx, obj, u.client)
		if err != nil {
			return fmt.Errorf("failed to update operator object %w", err)
		}
	}

	return nil

}

// RenderChart renders the operator helm chart manifests
func (u *ACSOperatorManager) RenderChart(operators OperatorConfigs) ([]*unstructured.Unstructured, error) {
	if len(operators.Configs) == 0 {
		return nil, nil
	}

	operatorImages, err := parseOperatorConfigs(operators)
	if err != nil {
		return nil, fmt.Errorf("failed to parse images: %w", err)
	}
	chartVals := chartutil.Values{
		"operator": chartutil.Values{
			"images": operatorImages,
		},
	}

	var dynamicTemplatesUrls []string
	if operators.CRD.GitRef != "" {
		dynamicTemplatesUrls, err = u.generateCRDTemplateUrls(operators.CRD)
		if err != nil {
			return nil, err
		}
	}

	u.resourcesChart = charts.MustGetChart("rhacs-operator", dynamicTemplatesUrls)
	objs, err := charts.RenderToObjects(releaseName, ACSOperatorNamespace, u.resourcesChart, chartVals)
	if err != nil {
<<<<<<< HEAD
		return fmt.Errorf("failed rendering operator chart: %w", err)
	}

	for _, obj := range objs {
		if obj.GetNamespace() == "" {
			obj.SetNamespace(ACSOperatorNamespace)
		}
		err := charts.InstallOrUpdateChart(ctx, obj, u.client)
		if err != nil {
			return fmt.Errorf("failed to update operator object %w", err)
		}
=======
		return nil, fmt.Errorf("failed rendering operator chart: %w", err)
>>>>>>> 4908a2a7
	}
	return objs, nil
}

// ListVersionsWithReplicas returns currently running ACS Operator versions with number of ready replicas
func (u *ACSOperatorManager) ListVersionsWithReplicas(ctx context.Context) (map[string]int32, error) {
	deployments := &appsv1.DeploymentList{}
	labels := map[string]string{"app": "rhacs-operator"}
	err := u.client.List(ctx, deployments,
		ctrlClient.InNamespace(ACSOperatorNamespace),
		ctrlClient.MatchingLabels(labels),
	)
	if err != nil {
		return nil, fmt.Errorf("failed list operator deployments: %w", err)
	}

	versionWithReplicas := make(map[string]int32)
	for _, dep := range deployments.Items {
		for _, c := range dep.Spec.Template.Spec.Containers {
			if c.Name == "manager" {
				versionWithReplicas[c.Image] = dep.Status.ReadyReplicas
			}
		}
	}

	return versionWithReplicas, nil
}

// RemoveUnusedOperators removes unused operator deployments from the cluster. It receives a list of operator images which should be present in the cluster and removes all deployments which do not deploy any of the desired images.
func (u *ACSOperatorManager) RemoveUnusedOperators(ctx context.Context, desiredImages []string) error {
	deployments := &appsv1.DeploymentList{}
	labels := map[string]string{"app": "rhacs-operator"}
	err := u.client.List(ctx, deployments,
		ctrlClient.InNamespace(ACSOperatorNamespace),
		ctrlClient.MatchingLabels(labels),
	)
	if err != nil {
		return fmt.Errorf("failed list operator deployments: %w", err)
	}

	var unusedDeployments []string
	for _, deployment := range deployments.Items {
		for _, container := range deployment.Spec.Template.Spec.Containers {
			if container.Name == "manager" && !slices.Contains(desiredImages, container.Image) {
				unusedDeployments = append(unusedDeployments, deployment.Name)
			}
		}
	}

	for _, deploymentName := range unusedDeployments {
		deployment := &appsv1.Deployment{}
		err := u.client.Get(ctx, ctrlClient.ObjectKey{Namespace: ACSOperatorNamespace, Name: deploymentName}, deployment)
		if err != nil && !errors.IsNotFound(err) {
			return fmt.Errorf("retrieving operator deployment %s: %w", deploymentName, err)
		}
		err = u.client.Delete(ctx, deployment)
		if err != nil && !errors.IsNotFound(err) {
			return fmt.Errorf("deleting operator deployment %s: %w", deploymentName, err)
		}
	}

	return nil
}

// ReadOperatorConfigurationFromConfigMap reads Operator deployment configuration from ConfigMap
func (u *ACSOperatorManager) ReadOperatorConfigurationFromConfigMap(ctx context.Context) ([]DeploymentConfig, error) {
	configMap := &v1.ConfigMap{}

	err := u.client.Get(ctx, ctrlClient.ObjectKey{Name: ACSOperatorConfigMap, Namespace: "acsms"}, configMap)
	if err != nil {
		return nil, fmt.Errorf("retrieving operators configMap: %v", err)
	}

	operatorsConfigYAML := configMap.Data["operator-config.yaml"]
	var configMapOperators []DeploymentConfig

	err = yaml.Unmarshal([]byte(operatorsConfigYAML), &configMapOperators)
	if err != nil {
		return nil, fmt.Errorf("unmarshalling operators configMap: %v", err)
	}

	return configMapOperators, nil
}

func generateDeploymentName(version string) string {
	return operatorDeploymentPrefix + "-" + version
}

func (u *ACSOperatorManager) generateCRDTemplateUrls(crdConfig CRDConfig) ([]string, error) {
	baseURL := defaultCRDBaseURLTemplate
	if crdConfig.BaseURL != "" {
		baseURL = crdConfig.BaseURL
	}

	wr := new(strings.Builder)
	crdURLTpl, err := template.New("crd_base_url").Parse(baseURL)
	if err != nil {
		return []string{}, fmt.Errorf("could not parse CRD base URL: %w", err)
	}

	err = crdURLTpl.Execute(wr, struct {
		GitRef string
	}{
		GitRef: crdConfig.GitRef,
	})
	if err != nil {
		return []string{}, fmt.Errorf("could not parse CRD base URL: %w", err)
	}

	//stackroxWithTag := fmt.Sprintf(baseURL, crdConfig.GitRef)
	centralCrdURL := wr.String() + "platform.stackrox.io_centrals.yaml"
	securedClusterCrdURL := wr.String() + "platform.stackrox.io_securedclusters.yaml"
	return []string{centralCrdURL, securedClusterCrdURL}, nil
}

// NewACSOperatorManager creates a new ACS Operator Manager
func NewACSOperatorManager(k8sClient ctrlClient.Client) *ACSOperatorManager {
	return &ACSOperatorManager{
		client: k8sClient,
	}
}<|MERGE_RESOLUTION|>--- conflicted
+++ resolved
@@ -22,19 +22,13 @@
 )
 
 const (
-<<<<<<< HEAD
 	// ACSOperatorNamespace default Operator Namespace
 	ACSOperatorNamespace = "rhacs"
 	// ACSOperatorConfigMap name for configMap with operator deployment configurations
 	ACSOperatorConfigMap     = "operator-config"
-	releaseName              = "rhacs-operator"
-	operatorDeploymentPrefix = "rhacs-operator"
-=======
-	operatorNamespace         = "rhacs"
 	releaseName               = "rhacs-operator"
 	operatorDeploymentPrefix  = "rhacs-operator"
 	defaultCRDBaseURLTemplate = "https://raw.githubusercontent.com/stackrox/stackrox/{{ .GitRef }}/operator/bundle/manifests/"
->>>>>>> 4908a2a7
 )
 
 func parseOperatorConfigs(operators OperatorConfigs) ([]chartutil.Values, error) {
@@ -127,21 +121,7 @@
 	u.resourcesChart = charts.MustGetChart("rhacs-operator", dynamicTemplatesUrls)
 	objs, err := charts.RenderToObjects(releaseName, ACSOperatorNamespace, u.resourcesChart, chartVals)
 	if err != nil {
-<<<<<<< HEAD
-		return fmt.Errorf("failed rendering operator chart: %w", err)
-	}
-
-	for _, obj := range objs {
-		if obj.GetNamespace() == "" {
-			obj.SetNamespace(ACSOperatorNamespace)
-		}
-		err := charts.InstallOrUpdateChart(ctx, obj, u.client)
-		if err != nil {
-			return fmt.Errorf("failed to update operator object %w", err)
-		}
-=======
 		return nil, fmt.Errorf("failed rendering operator chart: %w", err)
->>>>>>> 4908a2a7
 	}
 	return objs, nil
 }
