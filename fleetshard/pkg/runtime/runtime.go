package runtime

import (
	"context"
	"time"

	centralReconciler "github.com/stackrox/acs-fleet-manager/fleetshard/pkg/central/reconciler"
	"github.com/stackrox/acs-fleet-manager/fleetshard/pkg/k8s"

	"github.com/golang/glog"
	"github.com/pkg/errors"
	"github.com/stackrox/acs-fleet-manager/fleetshard/config"
	"github.com/stackrox/acs-fleet-manager/fleetshard/pkg/fleetmanager"
	"github.com/stackrox/acs-fleet-manager/internal/dinosaur/pkg/api/private"
	"github.com/stackrox/rox/pkg/concurrency"
	"k8s.io/apimachinery/pkg/util/wait"
	ctrlClient "sigs.k8s.io/controller-runtime/pkg/client"
)

// reconcilerRegistry contains a registry of a reconciler for each Central tenant. The key is the identifier of the
// Central instance.
// TODO(SimonBaeumer): set a unique identifier for the map key, currently the instance name is used
type reconcilerRegistry map[string]*centralReconciler.CentralReconciler

var backoff = wait.Backoff{
	Duration: 1 * time.Second,
	Factor:   1.5,
	Jitter:   0.1,
	Steps:    15,
	Cap:      10 * time.Minute,
}

// Runtime represents the runtime to reconcile all centrals associated with the given cluster.
type Runtime struct {
	config           *config.Config
	client           *fleetmanager.Client
	reconcilers      reconcilerRegistry // TODO(create-ticket): possible leak. consider reconcilerRegistry cleanup
	k8sClient        ctrlClient.Client
	statusResponseCh chan private.DataPlaneCentralStatus
}

// NewRuntime creates a new runtime
func NewRuntime(config *config.Config, k8sClient ctrlClient.Client) (*Runtime, error) {
	auth, err := fleetmanager.NewAuth(config.AuthType)
	if err != nil {
		return nil, errors.Wrap(err, "failed to create fleet manager authentication")
	}
	client, err := fleetmanager.NewClient(config.FleetManagerEndpoint, config.ClusterID,
		auth)
	if err != nil {
		return nil, errors.Wrap(err, "failed to create fleet manager client")
	}

	return &Runtime{
		config:      config,
		k8sClient:   k8sClient,
		client:      client,
		reconcilers: make(reconcilerRegistry),
	}, nil
}

// Stop stops the runtime
func (r *Runtime) Stop() {
}

// Start starts the fleetshard runtime and schedules
func (r *Runtime) Start() error {
	glog.Infof("fleetshard runtime started")
	glog.Infof("Auth provider initialisation enabled: %v", r.config.CreateAuthProvider)

	routesAvailable := routesAvailable()

	ticker := concurrency.NewRetryTicker(func(ctx context.Context) (timeToNextTick time.Duration, err error) {
		list, err := r.client.GetManagedCentralList()
		if err != nil {
			err = errors.Wrapf(err, "retrieving list of managed centrals")
			glog.Error(err)
			return 0, err
		}

		// Start for each Central its own reconciler which can be triggered by sending a central to the receive channel.
		glog.Infof("Received %d centrals", len(list.Items))
		for _, central := range list.Items {
			if _, ok := r.reconcilers[central.Id]; !ok {
				r.reconcilers[central.Id] = centralReconciler.NewCentralReconciler(r.k8sClient, central, routesAvailable, r.config.CreateAuthProvider)
			}

			reconciler := r.reconcilers[central.Id]
			go func(reconciler *centralReconciler.CentralReconciler, central private.ManagedCentral) {
				glog.Infof("Start reconcile central %s/%s", central.Metadata.Namespace, central.Metadata.Name)
				status, err := reconciler.Reconcile(context.Background(), central)
				r.handleReconcileResult(central, status, err)
			}(reconciler, central)
		}

		return r.config.RuntimePollPeriod, nil
	}, 10*time.Minute, backoff)

	return ticker.Start()
}

func (r *Runtime) handleReconcileResult(central private.ManagedCentral, status *private.DataPlaneCentralStatus, err error) {
	if err != nil {
<<<<<<< HEAD
		if errors.Is(err, centralReconciler.ErrTypeCentralNotChanged) {
			glog.Infof("%s/%s: %s", central.Metadata.Namespace, central.Metadata.Name, err)
			return
		}

		glog.Errorf("error occurred %s/%s: %s", central.Metadata.Namespace, central.Metadata.Name, err.Error())
=======
		glog.Errorf("error occurred %s: %s", central.Metadata.Name, err.Error())
>>>>>>> acbf40f4
		return
	}
	if status == nil {
		glog.Infof("No status update for Central %s/%s", central.Metadata.Namespace, central.Metadata.Name)
		return
	}

	err = r.client.UpdateStatus(map[string]private.DataPlaneCentralStatus{
		central.Id: *status,
	})
	if err != nil {
		err = errors.Wrapf(err, "updating status for Central %s/%s", central.Metadata.Namespace, central.Metadata.Name)
		glog.Error(err)
	}
}

func routesAvailable() bool {
	available, err := k8s.IsRoutesResourceEnabled()
	if err != nil {
		glog.Errorf("Skip checking OpenShift routes availability due to an error: %v", err)
		return true // make an optimistic assumption that routes can be created despite the error
	}
	glog.Infof("OpenShift Routes available: %t", available)
	if !available {
		glog.Warning("Most likely the application is running on a plain Kubernetes cluster. " +
			"Such setup is unsupported and can be used for development only!")
		return false
	}
	return true
}<|MERGE_RESOLUTION|>--- conflicted
+++ resolved
@@ -101,16 +101,12 @@
 
 func (r *Runtime) handleReconcileResult(central private.ManagedCentral, status *private.DataPlaneCentralStatus, err error) {
 	if err != nil {
-<<<<<<< HEAD
 		if errors.Is(err, centralReconciler.ErrTypeCentralNotChanged) {
 			glog.Infof("%s/%s: %s", central.Metadata.Namespace, central.Metadata.Name, err)
 			return
 		}
 
 		glog.Errorf("error occurred %s/%s: %s", central.Metadata.Namespace, central.Metadata.Name, err.Error())
-=======
-		glog.Errorf("error occurred %s: %s", central.Metadata.Name, err.Error())
->>>>>>> acbf40f4
 		return
 	}
 	if status == nil {
