--- conflicted
+++ resolved
@@ -245,28 +245,18 @@
 }
 
 func (r *Runtime) upgradeOperator(list private.ManagedCentralList) error {
-	var operatorImages []operator.ACSOperatorImage
+	var operatorImages []string
 	for _, central := range list.Items {
-		operatorImages = append(operatorImages, operator.ACSOperatorImage{
-			Image: central.Spec.OperatorImage,
-			//TODO(ROX-15080): Download CRD on operator upgrades to always install the latest CRD
-			InstallCRD: false,
-		})
+		operatorImages = append(operatorImages, central.Spec.OperatorImage)
 	}
 	ctx := context.Background()
-	// TODO: gather desired operator versions from fleet-manager and update operators based on ticker
-	// TODO: Leave Operator installation before reconciler run until migration
-<<<<<<< HEAD
-	operatorImages := []string{"quay.io/rhacs-eng/stackrox-operator:4.0.0", "quay.io/rhacs-eng/stackrox-operator:4.0.1"}
-	crdTag := "4.0.1"
 
 	for _, img := range operatorImages {
 		glog.Infof("Installing Operator: %s", img)
 	}
+	//TODO(ROX-15080): Download CRD on operator upgrades to always install the latest CRD
+	crdTag := "4.0.1"
 	err := r.operatorManager.InstallOrUpgrade(ctx, operatorImages, crdTag)
-=======
-	err := r.operatorManager.InstallOrUpgrade(ctx, operatorImages)
->>>>>>> b9ef95a2
 	if err != nil {
 		return fmt.Errorf("ensuring initial operator installation failed: %w", err)
 	}
