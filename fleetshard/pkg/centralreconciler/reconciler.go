// Package centralreconciler provides update, delete and create logic for managing Central instances.
package centralreconciler

import (
	"bytes"
	"context"
	"fmt"
	"strconv"
	"sync/atomic"

	openshiftRouteV1 "github.com/openshift/api/route/v1"
	"k8s.io/apimachinery/pkg/util/intstr"

	"github.com/golang/glog"
	"github.com/pkg/errors"
	"github.com/stackrox/acs-fleet-manager/fleetshard/pkg/util"
	"github.com/stackrox/acs-fleet-manager/internal/dinosaur/pkg/api/private"
	"github.com/stackrox/rox/operator/apis/platform/v1alpha1"
	v1 "k8s.io/api/core/v1"
	apiErrors "k8s.io/apimachinery/pkg/api/errors"
	metav1 "k8s.io/apimachinery/pkg/apis/meta/v1"
	"k8s.io/utils/pointer"
	ctrlClient "sigs.k8s.io/controller-runtime/pkg/client"
)

const (
	FreeStatus int32 = iota
	BlockedStatus

	revisionAnnotationKey  = "rhacs.redhat.com/revision"
	k8sManagedByLabelKey   = "app.kubernetes.io/managed-by"
	k8sManagedByLabelValue = "rhacs-fleetshard"

	centralReencryptRouteName = "central-reencrypt"
	centralTLSSecretName      = "central-tls"
)

// ErrTypeCentralNotChanged is an error returned when reconcilation runs more then once in a row with equal central
var ErrTypeCentralNotChanged = errors.New("central not changed, skipping reconcilation")

// CentralReconciler is a reconciler tied to a one Central instance. It installs, updates and deletes Central instances
// in its Reconcile function.
type CentralReconciler struct {
	client          ctrlClient.Client
	central         private.ManagedCentral
	status          *int32
	lastCentralHash [16]byte
	useRoutes       bool
}

// Reconcile takes a private.ManagedCentral and tries to install it into the cluster managed by the fleet-shard.
// It tries to create a namespace for the Central and applies necessary updates to the resource.
// TODO(create-ticket): Check correct Central gets reconciled
// TODO(create-ticket): Should an initial ManagedCentral be added on reconciler creation?
func (r *CentralReconciler) Reconcile(ctx context.Context, remoteCentral private.ManagedCentral) (*private.DataPlaneCentralStatus, error) {
	// Only allow to start reconcile function once
	if !atomic.CompareAndSwapInt32(r.status, FreeStatus, BlockedStatus) {
		return nil, errors.New("Reconciler still busy, skipping reconciliation attempt.")
	}
	defer atomic.StoreInt32(r.status, FreeStatus)

	changed, err := r.centralChanged(remoteCentral)
	if err != nil {
		return nil, errors.Wrapf(err, "checking if central changed")
	}

	if !changed {
		return nil, ErrTypeCentralNotChanged
	}

	remoteCentralName := remoteCentral.Metadata.Name
	remoteNamespace := remoteCentral.Metadata.Namespace

	central := &v1alpha1.Central{
		ObjectMeta: metav1.ObjectMeta{
			Name:      remoteCentralName,
			Namespace: remoteNamespace,
			Labels:    map[string]string{k8sManagedByLabelKey: k8sManagedByLabelValue},
		},
		Spec: v1alpha1.CentralSpec{
			Central: &v1alpha1.CentralComponentSpec{
				Exposure: &v1alpha1.Exposure{
					Route: &v1alpha1.ExposureRoute{
						Enabled: pointer.BoolPtr(r.useRoutes),
					},
				},
			},
		},
	}

	if remoteCentral.Metadata.DeletionTimestamp != "" {
		deleted, err := r.ensureCentralDeleted(ctx, central)
		if err != nil {
			return nil, errors.Wrapf(err, "delete central %s", remoteCentralName)
		}
		if deleted {
			return deletedStatus(), nil
		}
		return nil, nil
	}

	if err := r.ensureNamespaceExists(remoteNamespace); err != nil {
		return nil, errors.Wrapf(err, "unable to ensure that namespace %s exists", remoteNamespace)
	}

	centralExists := true
	err = r.client.Get(ctx, ctrlClient.ObjectKey{Namespace: remoteNamespace, Name: remoteCentralName}, central)
	if err != nil {
		if !apiErrors.IsNotFound(err) {
			return nil, errors.Wrapf(err, "unable to check the existence of central %q", central.GetName())
		}
		centralExists = false
	}

	if !centralExists {
		central.Annotations = map[string]string{revisionAnnotationKey: "1"}

		glog.Infof("Creating central tenant %s", central.GetName())
		if err := r.client.Create(ctx, central); err != nil {
			return nil, errors.Wrapf(err, "creating new central %s/%s", remoteNamespace, remoteCentralName)
		}
		glog.Infof("Central %s created", central.GetName())
	} else {
		// TODO(create-ticket): implement update logic
		glog.Infof("Update central tenant %s", central.GetName())

		err = r.incrementCentralRevision(central)
		if err != nil {
			return nil, err
		}

		if err := r.client.Update(ctx, central); err != nil {
			return nil, errors.Wrapf(err, "updating central %q", central.GetName())
		}
	}

	if err := r.ensureReencryptRouteExists(ctx, remoteCentral); err != nil {
		return nil, errors.Wrapf(err, "updating re-encrypt route")
	}

	if err := r.setLastCentralHash(remoteCentral); err != nil {
		return nil, errors.Wrapf(err, "setting central reconcilation cache")
	}

	// TODO(create-ticket): When should we create failed conditions for the reconciler?
	return readyStatus(), nil
}

func (r CentralReconciler) ensureCentralDeleted(ctx context.Context, central *v1alpha1.Central) (bool, error) {
	if reencryptRouteDeleted, err := r.ensureReencryptRouteDeleted(ctx, central.GetNamespace()); err != nil || !reencryptRouteDeleted {
		return false, err
	}
	if crDeleted, err := r.ensureCentralCRDeleted(ctx, central); err != nil || !crDeleted {
		return false, err
	}
	if namespaceDeleted, err := r.ensureNamespaceDeleted(ctx, central.GetNamespace()); err != nil || !namespaceDeleted {
		return false, err
	}
	glog.Infof("All central resources were deleted: %s/%s", central.GetNamespace(), central.GetName())
	return true, nil
}

// centralChanged compares the given central to the last central reconciled using a hash
func (r *CentralReconciler) centralChanged(central private.ManagedCentral) (bool, error) {
	currentHash, err := util.MD5SumFromJSONStruct(&central)
	if err != nil {
		return true, errors.Wrap(err, "hashing central")
	}

	return !bytes.Equal(r.lastCentralHash[:], currentHash[:]), nil
}

func (r *CentralReconciler) setLastCentralHash(central private.ManagedCentral) error {
	hash, err := util.MD5SumFromJSONStruct(&central)
	if err != nil {
		return err
	}

	r.lastCentralHash = hash
	return nil
}

func (r *CentralReconciler) incrementCentralRevision(central *v1alpha1.Central) error {
	revision, err := strconv.Atoi(central.Annotations[revisionAnnotationKey])
	if err != nil {
		return errors.Wrapf(err, "failed incerement central revision %s", central.GetName())
	}
	revision++
	central.Annotations[revisionAnnotationKey] = fmt.Sprintf("%d", revision)
	return nil
}

func (r CentralReconciler) getNamespace(name string) (*v1.Namespace, error) {
	namespace := &v1.Namespace{
		ObjectMeta: metav1.ObjectMeta{
			Name: name,
		},
	}
	err := r.client.Get(context.Background(), ctrlClient.ObjectKey{Name: name}, namespace)
	return namespace, err
}

func (r CentralReconciler) ensureNamespaceExists(name string) error {
	namespace, err := r.getNamespace(name)
	if err != nil {
		if apiErrors.IsNotFound(err) {
			err = r.client.Create(context.Background(), namespace)
			if err != nil {
				return nil
			}
		}
	}
	return err
}

func (r CentralReconciler) ensureNamespaceDeleted(ctx context.Context, name string) (bool, error) {
	namespace, err := r.getNamespace(name)
	if err != nil {
		if apiErrors.IsNotFound(err) {
			return true, nil
		}
		return false, errors.Wrapf(err, "delete central namespace %s", name)
	}
	if namespace.Status.Phase == v1.NamespaceTerminating {
		return false, nil // Deletion is already in progress, skipping deletion request
	}
	if err = r.client.Delete(ctx, namespace); err != nil {
		return false, errors.Wrapf(err, "delete central namespace %s", name)
	}
	glog.Infof("Central namespace %s is marked for deletion", name)
	return false, nil
}

func (r CentralReconciler) ensureCentralCRDeleted(ctx context.Context, central *v1alpha1.Central) (bool, error) {
	err := r.client.Get(ctx, ctrlClient.ObjectKey{Namespace: central.GetNamespace(), Name: central.GetName()}, central)
	if err != nil {
		if apiErrors.IsNotFound(err) {
			return true, nil
		}
		return false, errors.Wrapf(err, "delete central CR %s/%s", central.GetNamespace(), central.GetName())
	}
	if err := r.client.Delete(ctx, central); err != nil {
		return false, errors.Wrapf(err, "delete central CR %s/%s", central.GetNamespace(), central.GetName())
	}
	glog.Infof("Central CR %s/%s is marked for deletion", central.GetNamespace(), central.GetName())
	return false, nil
}

// TODO(ROX-9310): Move re-encrypt route reconciliation to the StackRox operator
func (r CentralReconciler) ensureReencryptRouteExists(ctx context.Context, remoteCentral private.ManagedCentral) error {
	if !r.useRoutes {
		return nil
	}
	namespace := remoteCentral.Metadata.Namespace
	route := &openshiftRouteV1.Route{
		ObjectMeta: metav1.ObjectMeta{
			Name:      centralReencryptRouteName,
			Namespace: namespace,
			Labels:    map[string]string{k8sManagedByLabelKey: k8sManagedByLabelValue},
		},
	}
	err := r.findRoute(ctx, route)
<<<<<<< HEAD
	if apiErrors.IsNotFound(err) {
		centralTLSSecret := &v1.Secret{}
		err = r.client.Get(ctx, ctrlClient.ObjectKey{Namespace: namespace, Name: centralTLSSecretName}, centralTLSSecret)
		if err != nil {
			return errors.Wrapf(err, "get central TLS secret %s/%s", namespace, remoteCentral.Metadata.Name)
		}
		centralCA, ok := centralTLSSecret.Data["ca.pem"]
		if !ok {
			return errors.Errorf("could not find centrals ca certificate 'ca.pem' in secret/%s", centralTLSSecretName)
		}
		route.Spec = openshiftRouteV1.RouteSpec{
			Port: &openshiftRouteV1.RoutePort{
				TargetPort: intstr.IntOrString{Type: intstr.String, StrVal: "https"},
			},
			To: openshiftRouteV1.RouteTargetReference{
				Kind: "Service",
				Name: "central",
			},
			TLS: &openshiftRouteV1.TLSConfig{
				Termination:              openshiftRouteV1.TLSTerminationReencrypt,
				Key:                      tls.SelfSignedKey(),  // TODO(ROX-11523): Load from fleet manager
				Certificate:              tls.SelfSignedCert(), // TODO(ROX-11523): Load from fleet manager
				CACertificate:            tls.SelfSignedCA(),   // TODO(ROX-11523): Load from fleet manager
				DestinationCACertificate: string(centralCA),
			},
=======
	if err != nil {
		if apiErrors.IsNotFound(err) {
			centralTLSSecret := &v1.Secret{}
			err = r.client.Get(ctx, ctrlClient.ObjectKey{Namespace: namespace, Name: centralTLSSecretName}, centralTLSSecret)
			if err != nil {
				return errors.Wrapf(err, "get central TLS secret %s/%s", namespace, remoteCentral.Metadata.Name)
			}
			centralCA, ok := centralTLSSecret.Data["ca.pem"]
			if !ok {
				return errors.Errorf("could not find centrals ca certificate 'ca.pem' in secret/%s", centralTLSSecretName)
			}
			route.Spec = openshiftRouteV1.RouteSpec{
				Port: &openshiftRouteV1.RoutePort{
					TargetPort: intstr.IntOrString{Type: intstr.String, StrVal: "https"},
				},
				To: openshiftRouteV1.RouteTargetReference{
					Kind: "Service",
					Name: "central",
				},
				TLS: &openshiftRouteV1.TLSConfig{
					Termination:              openshiftRouteV1.TLSTerminationReencrypt,
					Key:                      remoteCentral.Spec.Endpoint.Tls.Key,
					Certificate:              remoteCentral.Spec.Endpoint.Tls.Cert,
					DestinationCACertificate: string(centralCA),
				},
			}
			err = r.client.Create(ctx, route)
>>>>>>> aa1921a6
		}
		err = r.client.Create(ctx, route)
	}
	return err
}

func (r CentralReconciler) findRoute(ctx context.Context, route *openshiftRouteV1.Route) error {
	return r.client.Get(ctx, ctrlClient.ObjectKey{Namespace: route.GetNamespace(), Name: route.GetName()}, route)
}

// TODO(ROX-9310): Move re-encrypt route reconciliation to the StackRox operator
func (r CentralReconciler) ensureReencryptRouteDeleted(ctx context.Context, namespace string) (bool, error) {
	if !r.useRoutes {
		return true, nil
	}
	route := &openshiftRouteV1.Route{
		ObjectMeta: metav1.ObjectMeta{
			Name:      centralReencryptRouteName,
			Namespace: namespace,
			Labels:    map[string]string{k8sManagedByLabelKey: k8sManagedByLabelValue},
		},
	}
	if err := r.findRoute(ctx, route); err != nil {
		if apiErrors.IsNotFound(err) {
			return true, nil
		}
		return false, errors.Wrapf(err, "get central re-encrypt route %s/%s", namespace, route.GetName())
	}
	if err := r.client.Delete(ctx, route); err != nil {
		return false, errors.Wrapf(err, "delete central re-encrypt route %s/%s", namespace, route.GetName())
	}
	return false, nil
}

func NewCentralReconciler(k8sClient ctrlClient.Client, central private.ManagedCentral, useRoutes bool) *CentralReconciler {
	return &CentralReconciler{
		client:    k8sClient,
		central:   central,
		status:    pointer.Int32(FreeStatus),
		useRoutes: useRoutes,
	}
}<|MERGE_RESOLUTION|>--- conflicted
+++ resolved
@@ -260,7 +260,6 @@
 		},
 	}
 	err := r.findRoute(ctx, route)
-<<<<<<< HEAD
 	if apiErrors.IsNotFound(err) {
 		centralTLSSecret := &v1.Secret{}
 		err = r.client.Get(ctx, ctrlClient.ObjectKey{Namespace: namespace, Name: centralTLSSecretName}, centralTLSSecret)
@@ -281,40 +280,10 @@
 			},
 			TLS: &openshiftRouteV1.TLSConfig{
 				Termination:              openshiftRouteV1.TLSTerminationReencrypt,
-				Key:                      tls.SelfSignedKey(),  // TODO(ROX-11523): Load from fleet manager
-				Certificate:              tls.SelfSignedCert(), // TODO(ROX-11523): Load from fleet manager
-				CACertificate:            tls.SelfSignedCA(),   // TODO(ROX-11523): Load from fleet manager
+				Key:                      remoteCentral.Spec.Endpoint.Tls.Key,
+				Certificate:              remoteCentral.Spec.Endpoint.Tls.Cert,
 				DestinationCACertificate: string(centralCA),
 			},
-=======
-	if err != nil {
-		if apiErrors.IsNotFound(err) {
-			centralTLSSecret := &v1.Secret{}
-			err = r.client.Get(ctx, ctrlClient.ObjectKey{Namespace: namespace, Name: centralTLSSecretName}, centralTLSSecret)
-			if err != nil {
-				return errors.Wrapf(err, "get central TLS secret %s/%s", namespace, remoteCentral.Metadata.Name)
-			}
-			centralCA, ok := centralTLSSecret.Data["ca.pem"]
-			if !ok {
-				return errors.Errorf("could not find centrals ca certificate 'ca.pem' in secret/%s", centralTLSSecretName)
-			}
-			route.Spec = openshiftRouteV1.RouteSpec{
-				Port: &openshiftRouteV1.RoutePort{
-					TargetPort: intstr.IntOrString{Type: intstr.String, StrVal: "https"},
-				},
-				To: openshiftRouteV1.RouteTargetReference{
-					Kind: "Service",
-					Name: "central",
-				},
-				TLS: &openshiftRouteV1.TLSConfig{
-					Termination:              openshiftRouteV1.TLSTerminationReencrypt,
-					Key:                      remoteCentral.Spec.Endpoint.Tls.Key,
-					Certificate:              remoteCentral.Spec.Endpoint.Tls.Cert,
-					DestinationCACertificate: string(centralCA),
-				},
-			}
-			err = r.client.Create(ctx, route)
->>>>>>> aa1921a6
 		}
 		err = r.client.Create(ctx, route)
 	}
