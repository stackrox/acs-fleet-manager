--- conflicted
+++ resolved
@@ -51,24 +51,17 @@
 	}
 	defer atomic.StoreInt32(r.status, FreeStatus)
 
-<<<<<<< HEAD
+	changed, err := r.centralChanged(remoteCentral)
+	if err != nil {
+		return nil, errors.Wrapf(err, "checking if central changed")
+	}
+
+	if !changed {
+		return nil, ErrTypeCentralNotChanged
+	}
+
 	remoteCentralName := remoteCentral.Metadata.Name
 	remoteNamespace := remoteCentral.Metadata.Namespace
-	if err := r.ensureNamespace(remoteNamespace); err != nil {
-		return nil, errors.Wrapf(err, "unable to ensure that namespace %s exists", remoteNamespace)
-=======
-	changed, err := r.centralChanged(remoteCentral)
-	if err != nil {
-		return nil, errors.Wrapf(err, "checking if central changed")
->>>>>>> ca2a1e0a
-	}
-
-	if !changed {
-		return nil, ErrTypeCentralNotChanged
-	}
-
-	remoteCentralName := remoteCentral.Metadata.Name
-	remoteNamespace := remoteCentralName
 
 	central := &v1alpha1.Central{
 		ObjectMeta: metav1.ObjectMeta{
@@ -78,9 +71,6 @@
 		},
 	}
 
-<<<<<<< HEAD
-	err := r.client.Get(ctx, ctrlClient.ObjectKey{Namespace: remoteNamespace, Name: remoteCentralName}, central)
-=======
 	if remoteCentral.Metadata.DeletionTimestamp != "" {
 		deleted, err := r.ensureCentralDeleted(context.Background(), central)
 		if err != nil {
@@ -98,7 +88,6 @@
 
 	centralExists := true
 	err = r.client.Get(ctx, ctrlClient.ObjectKey{Namespace: remoteNamespace, Name: remoteCentralName}, central)
->>>>>>> ca2a1e0a
 	if err != nil {
 		if !apiErrors.IsNotFound(err) {
 			return nil, errors.Wrapf(err, "unable to check the existence of central %q", central.GetName())
@@ -111,11 +100,7 @@
 
 		glog.Infof("Creating central tenant %s", central.GetName())
 		if err := r.client.Create(ctx, central); err != nil {
-<<<<<<< HEAD
 			return nil, errors.Wrapf(err, "creating new central %s/%s", remoteNamespace, remoteCentralName)
-=======
-			return nil, errors.Wrapf(err, "creating new central %q", remoteCentralName)
->>>>>>> ca2a1e0a
 		}
 		glog.Infof("Central %s created", central.GetName())
 	} else {
