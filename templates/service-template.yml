--- conflicted
+++ resolved
@@ -741,18 +741,10 @@
       annotations:
         qontract.recycle: "true"
     data:
-<<<<<<< HEAD
-      main.yaml: |
+      main.yaml: | # pragma: allowlist secret
         # The administration interface for Envoy uses a Unix socket instead of TCP in order
         # to avoid exposing it outside of the pod. This interface can be used for administrative tasks,
         # such as retrieving statistics and metrics from Envoy.
-=======
-      main.yaml: | # pragma: allowlist secret
-        # The administration endpoint uses a Unix socket instead of TCP in order
-        # to avoid exposing it outside of the pod. Requests for metrics and
-        # probes will go via an HTTP listener that only accepts requests for the
-        # /metrics and /ready paths.
->>>>>>> 2c898ff1
         admin:
           address:
             pipe:
