--- conflicted
+++ resolved
@@ -195,305 +195,6 @@
         "is_secret": false
       }
     ],
-<<<<<<< HEAD
-=======
-    "dev/env/manifests/fleet-manager/02-fleet-manager-deployment.yaml": [
-      {
-        "type": "Secret Keyword",
-        "filename": "dev/env/manifests/fleet-manager/02-fleet-manager-deployment.yaml",
-        "hashed_secret": "29ca7571d5fc8779a3a4c83bfc41d980d8c78e3d",
-        "is_verified": false,
-        "line_number": 59,
-        "is_secret": false
-      }
-    ],
-    "dev/env/manifests/fleetshard-sync/01-fleetshard-sync-deployment.yaml": [
-      {
-        "type": "Hex High Entropy String",
-        "filename": "dev/env/manifests/fleetshard-sync/01-fleetshard-sync-deployment.yaml",
-        "hashed_secret": "125fbc14773f228e72f16d55be21bad750d30b19",
-        "is_verified": false,
-        "line_number": 27,
-        "is_secret": false
-      },
-      {
-        "type": "Secret Keyword",
-        "filename": "dev/env/manifests/fleetshard-sync/01-fleetshard-sync-deployment.yaml",
-        "hashed_secret": "29ca7571d5fc8779a3a4c83bfc41d980d8c78e3d",
-        "is_verified": false,
-        "line_number": 60,
-        "is_secret": false
-      }
-    ],
-    "dev/env/scripts/bootstrap.sh": [
-      {
-        "type": "Secret Keyword",
-        "filename": "dev/env/scripts/bootstrap.sh",
-        "hashed_secret": "5ffe533b830f08a0326348a9160afafc8ada44db",
-        "is_verified": false,
-        "line_number": 41,
-        "is_secret": false
-      }
-    ],
-    "e2e/e2e_auth_test.go": [
-      {
-        "type": "Secret Keyword",
-        "filename": "e2e/e2e_auth_test.go",
-        "hashed_secret": "9b8b876c2782fa992fab14095267bb8757b9fabc",
-        "is_verified": false,
-        "line_number": 271,
-        "is_secret": false
-      }
-    ],
-    "fleetshard/pkg/central/reconciler/init_auth.go": [
-      {
-        "type": "Secret Keyword",
-        "filename": "fleetshard/pkg/central/reconciler/init_auth.go",
-        "hashed_secret": "e70828d09cb504216324cd5ff78dce0496ffbabc",
-        "is_verified": false,
-        "line_number": 18,
-        "is_secret": false
-      },
-      {
-        "type": "Secret Keyword",
-        "filename": "fleetshard/pkg/central/reconciler/init_auth.go",
-        "hashed_secret": "5baa61e4c9b93f3f0682250b6cf8331b7ee68fd8",
-        "is_verified": false,
-        "line_number": 19,
-        "is_secret": false
-      },
-      {
-        "type": "Secret Keyword",
-        "filename": "fleetshard/pkg/central/reconciler/init_auth.go",
-        "hashed_secret": "3bd3b54392b8e030b7f8f49e7d9aac679c825055",
-        "is_verified": false,
-        "line_number": 97,
-        "is_secret": false
-      },
-      {
-        "type": "Secret Keyword",
-        "filename": "fleetshard/pkg/central/reconciler/init_auth.go",
-        "hashed_secret": "6d11570a9cca0e18aeaf174e65fc6d8af01a4626",
-        "is_verified": false,
-        "line_number": 140,
-        "is_secret": false
-      }
-    ],
-    "fleetshard/pkg/k8s/route.go": [
-      {
-        "type": "Secret Keyword",
-        "filename": "fleetshard/pkg/k8s/route.go",
-        "hashed_secret": "511c3c365008972c1bc955150cc039ebe2b67cbd",
-        "is_verified": false,
-        "line_number": 20,
-        "is_secret": false
-      }
-    ],
-    "fleetshard/pkg/testutils/k8s.go": [
-      {
-        "type": "Secret Keyword",
-        "filename": "fleetshard/pkg/testutils/k8s.go",
-        "hashed_secret": "bae12e76fa88f17b1600e44598fd9b672a1689fc",
-        "is_verified": false,
-        "line_number": 28,
-        "is_secret": false
-      }
-    ],
-    "internal/dinosaur/pkg/api/private/api/openapi.yaml": [
-      {
-        "type": "Base64 High Entropy String",
-        "filename": "internal/dinosaur/pkg/api/private/api/openapi.yaml",
-        "hashed_secret": "2774b5ad0fae1c8b8dc897b89db85529d45cb5cf",
-        "is_verified": false,
-        "line_number": 193,
-        "is_secret": false
-      }
-    ],
-    "internal/dinosaur/pkg/api/public/api/openapi.yaml": [
-      {
-        "type": "Base64 High Entropy String",
-        "filename": "internal/dinosaur/pkg/api/public/api/openapi.yaml",
-        "hashed_secret": "a5f0056c7d0ca4ed78e2f3b551554daaf4721934",
-        "is_verified": false,
-        "line_number": 818,
-        "is_secret": false
-      }
-    ],
-    "internal/dinosaur/pkg/clusters/ocm_provider_test.go": [
-      {
-        "type": "Secret Keyword",
-        "filename": "internal/dinosaur/pkg/clusters/ocm_provider_test.go",
-        "hashed_secret": "03f5e2d670af3e9183f3fe790785b0d41291a17d",
-        "is_verified": false,
-        "line_number": 381,
-        "is_secret": false
-      },
-      {
-        "type": "Secret Keyword",
-        "filename": "internal/dinosaur/pkg/clusters/ocm_provider_test.go",
-        "hashed_secret": "3897acbc1a0c2d800969d4d599520739e8d17c34",
-        "is_verified": false,
-        "line_number": 386,
-        "is_secret": false
-      }
-    ],
-    "internal/dinosaur/pkg/clusters/standalone_provider.go": [
-      {
-        "type": "Secret Keyword",
-        "filename": "internal/dinosaur/pkg/clusters/standalone_provider.go",
-        "hashed_secret": "981da8a7314f1c0997979d9600ac357f88f6bf68",
-        "is_verified": false,
-        "line_number": 35,
-        "is_secret": false
-      },
-      {
-        "type": "Secret Keyword",
-        "filename": "internal/dinosaur/pkg/clusters/standalone_provider.go",
-        "hashed_secret": "4bfa77220acb4871ad543d6a2fb5d5b386208cf5",
-        "is_verified": false,
-        "line_number": 46,
-        "is_secret": false
-      },
-      {
-        "type": "Secret Keyword",
-        "filename": "internal/dinosaur/pkg/clusters/standalone_provider.go",
-        "hashed_secret": "4fb395ee78ec5a467a639024b3037c5b4785af69",
-        "is_verified": false,
-        "line_number": 301,
-        "is_secret": false
-      }
-    ],
-    "internal/dinosaur/pkg/clusters/standalone_provider_test.go": [
-      {
-        "type": "Secret Keyword",
-        "filename": "internal/dinosaur/pkg/clusters/standalone_provider_test.go",
-        "hashed_secret": "ea06090a0b9590add823ade2334090fa216acb2b",
-        "is_verified": false,
-        "line_number": 196,
-        "is_secret": false
-      },
-      {
-        "type": "Secret Keyword",
-        "filename": "internal/dinosaur/pkg/clusters/standalone_provider_test.go",
-        "hashed_secret": "595c14227acdc1cbf7fae43b358ab46bbc7abb96",
-        "is_verified": false,
-        "line_number": 220,
-        "is_secret": false
-      }
-    ],
-    "internal/dinosaur/pkg/config/aws.go": [
-      {
-        "type": "Secret Keyword",
-        "filename": "internal/dinosaur/pkg/config/aws.go",
-        "hashed_secret": "a7a1409da575fd6716dc3cac70ba51eb65fa74a0",
-        "is_verified": false,
-        "line_number": 32,
-        "is_secret": false
-      },
-      {
-        "type": "Secret Keyword",
-        "filename": "internal/dinosaur/pkg/config/aws.go",
-        "hashed_secret": "e342e21e5f9459373d057c924e8ba5e04aa91c06",
-        "is_verified": false,
-        "line_number": 34,
-        "is_secret": false
-      }
-    ],
-    "internal/dinosaur/pkg/services/clusters_test.go": [
-      {
-        "type": "Secret Keyword",
-        "filename": "internal/dinosaur/pkg/services/clusters_test.go",
-        "hashed_secret": "03f5e2d670af3e9183f3fe790785b0d41291a17d",
-        "is_verified": false,
-        "line_number": 1878,
-        "is_secret": false
-      }
-    ],
-    "internal/dinosaur/pkg/services/dinosaur.go": [
-      {
-        "type": "Secret Keyword",
-        "filename": "internal/dinosaur/pkg/services/dinosaur.go",
-        "hashed_secret": "bae666efd375b31ee4ba6e4ed05a31c84b916b9c",
-        "is_verified": false,
-        "line_number": 700,
-        "is_secret": false
-      }
-    ],
-    "internal/dinosaur/pkg/services/fleetshard_operator_addon.go": [
-      {
-        "type": "Secret Keyword",
-        "filename": "internal/dinosaur/pkg/services/fleetshard_operator_addon.go",
-        "hashed_secret": "de8b5c97d82759c77b96a3fd0acb1030e11c5f58",
-        "is_verified": false,
-        "line_number": 24,
-        "is_secret": false
-      }
-    ],
-    "internal/dinosaur/pkg/workers/clusters_mgr.go": [
-      {
-        "type": "Secret Keyword",
-        "filename": "internal/dinosaur/pkg/workers/clusters_mgr.go",
-        "hashed_secret": "a6e4653f54561ded823537b9ed07aab449cc72c2",
-        "is_verified": false,
-        "line_number": 43,
-        "is_secret": false
-      },
-      {
-        "type": "Secret Keyword",
-        "filename": "internal/dinosaur/pkg/workers/clusters_mgr.go",
-        "hashed_secret": "af8bd5f9fa23e6c5faadecb87910d595cac48aa8",
-        "is_verified": false,
-        "line_number": 46,
-        "is_secret": false
-      },
-      {
-        "type": "Secret Keyword",
-        "filename": "internal/dinosaur/pkg/workers/clusters_mgr.go",
-        "hashed_secret": "a4f2b95d16786cd9c4f86404cb519f18b7e33113",
-        "is_verified": false,
-        "line_number": 802,
-        "is_secret": false
-      },
-      {
-        "type": "Secret Keyword",
-        "filename": "internal/dinosaur/pkg/workers/clusters_mgr.go",
-        "hashed_secret": "a6b7aa0f297935e4e49d200f7505873d8cd470ce",
-        "is_verified": false,
-        "line_number": 804,
-        "is_secret": false
-      }
-    ],
-    "openapi/fleet-manager-private.yaml": [
-      {
-        "type": "Base64 High Entropy String",
-        "filename": "openapi/fleet-manager-private.yaml",
-        "hashed_secret": "2774b5ad0fae1c8b8dc897b89db85529d45cb5cf",
-        "is_verified": false,
-        "line_number": 474,
-        "is_secret": false
-      }
-    ],
-    "openapi/fleet-manager.yaml": [
-      {
-        "type": "Base64 High Entropy String",
-        "filename": "openapi/fleet-manager.yaml",
-        "hashed_secret": "a5f0056c7d0ca4ed78e2f3b551554daaf4721934",
-        "is_verified": false,
-        "line_number": 1094,
-        "is_secret": false
-      }
-    ],
-    "pkg/auth/helper.go": [
-      {
-        "type": "Secret Keyword",
-        "filename": "pkg/auth/helper.go",
-        "hashed_secret": "248133ee1f089f95dd147dffc73a43319c2ecc90",
-        "is_verified": false,
-        "line_number": 48,
-        "is_secret": false
-      }
-    ],
->>>>>>> 0a1547fe
     "pkg/client/iam/client_moq.go": [
       {
         "type": "Secret Keyword",
@@ -628,9 +329,5 @@
       }
     ]
   },
-<<<<<<< HEAD
-  "generated_at": "2022-08-08T13:43:58Z"
-=======
-  "generated_at": "2022-08-09T08:36:37Z"
->>>>>>> 0a1547fe
+  "generated_at": "2022-08-10T15:52:00Z"
 }