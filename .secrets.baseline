{
  "version": "1.2.0",
  "plugins_used": [
    {
      "name": "ArtifactoryDetector"
    },
    {
      "name": "AWSKeyDetector"
    },
    {
      "name": "AzureStorageKeyDetector"
    },
    {
      "name": "Base64HighEntropyString",
      "limit": 4.5
    },
    {
      "name": "BasicAuthDetector"
    },
    {
      "name": "CloudantDetector"
    },
    {
      "name": "GitHubTokenDetector"
    },
    {
      "name": "HexHighEntropyString",
      "limit": 3.0
    },
    {
      "name": "IbmCloudIamDetector"
    },
    {
      "name": "IbmCosHmacDetector"
    },
    {
      "name": "JwtTokenDetector"
    },
    {
      "name": "KeywordDetector",
      "keyword_exclude": ""
    },
    {
      "name": "MailchimpDetector"
    },
    {
      "name": "NpmDetector"
    },
    {
      "name": "PrivateKeyDetector"
    },
    {
      "name": "SendGridDetector"
    },
    {
      "name": "SlackDetector"
    },
    {
      "name": "SoftlayerDetector"
    },
    {
      "name": "SquareOAuthDetector"
    },
    {
      "name": "StripeDetector"
    },
    {
      "name": "TwilioKeyDetector"
    }
  ],
  "filters_used": [
    {
      "path": "detect_secrets.filters.allowlist.is_line_allowlisted"
    },
    {
      "path": "detect_secrets.filters.common.is_baseline_file",
      "filename": ".secrets.baseline"
    },
    {
      "path": "detect_secrets.filters.common.is_ignored_due_to_verification_policies",
      "min_level": 2
    },
    {
      "path": "detect_secrets.filters.heuristic.is_indirect_reference"
    },
    {
      "path": "detect_secrets.filters.heuristic.is_likely_id_string"
    },
    {
      "path": "detect_secrets.filters.heuristic.is_lock_file"
    },
    {
      "path": "detect_secrets.filters.heuristic.is_not_alphanumeric_string"
    },
    {
      "path": "detect_secrets.filters.heuristic.is_potential_uuid"
    },
    {
      "path": "detect_secrets.filters.heuristic.is_prefixed_with_dollar_sign"
    },
    {
      "path": "detect_secrets.filters.heuristic.is_sequential_string"
    },
    {
      "path": "detect_secrets.filters.heuristic.is_swagger_file"
    },
    {
      "path": "detect_secrets.filters.heuristic.is_templated_secret"
    }
  ],
  "results": {
    ".github/workflows/ci.yaml": [
      {
        "type": "Secret Keyword",
        "filename": ".github/workflows/ci.yaml",
        "hashed_secret": "e7ea02f9561b93b1b57f70cb49d7dd521f3a8ab4",
        "is_verified": false,
        "line_number": 47,
        "is_secret": false
      },
      {
        "type": "Secret Keyword",
        "filename": ".github/workflows/ci.yaml",
        "hashed_secret": "f1936880eee185392c4ba0b55ba8826287e3b05d",
        "is_verified": false,
        "line_number": 58,
        "is_secret": false
      },
      {
        "type": "Secret Keyword",
        "filename": ".github/workflows/ci.yaml",
        "hashed_secret": "c149692162b626934a3779a9d501349fe084287b",
        "is_verified": false,
        "line_number": 60,
        "is_secret": false
      }
    ],
    ".openshift-ci/tests/e2e.sh": [
      {
        "type": "Secret Keyword",
        "filename": ".openshift-ci/tests/e2e.sh",
        "hashed_secret": "5ffe533b830f08a0326348a9160afafc8ada44db",
        "is_verified": false,
<<<<<<< HEAD
        "line_number": 63,
=======
        "line_number": 86,
>>>>>>> 0a4463cd
        "is_secret": false
      }
    ],
    "config/jwks-file-static.json": [
      {
        "type": "Base64 High Entropy String",
        "filename": "config/jwks-file-static.json",
        "hashed_secret": "551c2aa179bc3c0e2e8176d4b458d077ed358e25",
        "is_verified": false,
        "line_number": 8,
        "is_secret": false
      },
      {
        "type": "Base64 High Entropy String",
        "filename": "config/jwks-file-static.json",
        "hashed_secret": "f05bf8a9b8521955a5fa259abd1d5a6d269273ec",
        "is_verified": false,
        "line_number": 16,
        "is_secret": false
      },
      {
        "type": "Base64 High Entropy String",
        "filename": "config/jwks-file-static.json",
        "hashed_secret": "e23d321e76d1144e48b7f1d05dfd0d5036031003",
        "is_verified": false,
        "line_number": 24,
        "is_secret": false
      },
      {
        "type": "Base64 High Entropy String",
        "filename": "config/jwks-file-static.json",
        "hashed_secret": "9b87ab16703bb0ccd78aee2f69bd0e604f7a42dc",
        "is_verified": false,
        "line_number": 32,
        "is_secret": false
      },
      {
        "type": "Base64 High Entropy String",
        "filename": "config/jwks-file-static.json",
        "hashed_secret": "3744e3d32aa35c3bb53d76d1832699b723f07812",
        "is_verified": false,
        "line_number": 41,
        "is_secret": false
      }
    ],
    "config/jwks-file.json": [
      {
        "type": "Base64 High Entropy String",
        "filename": "config/jwks-file.json",
        "hashed_secret": "551c2aa179bc3c0e2e8176d4b458d077ed358e25",
        "is_verified": false,
        "line_number": 8,
        "is_secret": false
      },
      {
        "type": "Base64 High Entropy String",
        "filename": "config/jwks-file.json",
        "hashed_secret": "f05bf8a9b8521955a5fa259abd1d5a6d269273ec",
        "is_verified": false,
        "line_number": 16,
        "is_secret": false
      },
      {
        "type": "Base64 High Entropy String",
        "filename": "config/jwks-file.json",
        "hashed_secret": "e23d321e76d1144e48b7f1d05dfd0d5036031003",
        "is_verified": false,
        "line_number": 24,
        "is_secret": false
      },
      {
        "type": "Base64 High Entropy String",
        "filename": "config/jwks-file.json",
        "hashed_secret": "9b87ab16703bb0ccd78aee2f69bd0e604f7a42dc",
        "is_verified": false,
        "line_number": 32,
        "is_secret": false
      }
    ],
    "db_setup_docker.sql": [
      {
        "type": "Secret Keyword",
        "filename": "db_setup_docker.sql",
        "hashed_secret": "afc848c316af1a89d49826c5ae9d00ed769415f3",
        "is_verified": false,
        "line_number": 1,
        "is_secret": false
      }
    ],
    "dev/env/manifests/fleet-manager/02-fleet-manager-deployment.yaml": [
      {
        "type": "Secret Keyword",
        "filename": "dev/env/manifests/fleet-manager/02-fleet-manager-deployment.yaml",
        "hashed_secret": "29ca7571d5fc8779a3a4c83bfc41d980d8c78e3d",
        "is_verified": false,
        "line_number": 59,
        "is_secret": false
      }
    ],
    "dev/env/manifests/fleetshard-sync/01-fleetshard-sync-deployment.yaml": [
      {
        "type": "Hex High Entropy String",
        "filename": "dev/env/manifests/fleetshard-sync/01-fleetshard-sync-deployment.yaml",
        "hashed_secret": "125fbc14773f228e72f16d55be21bad750d30b19",
        "is_verified": false,
        "line_number": 27,
        "is_secret": false
      },
      {
        "type": "Secret Keyword",
        "filename": "dev/env/manifests/fleetshard-sync/01-fleetshard-sync-deployment.yaml",
        "hashed_secret": "29ca7571d5fc8779a3a4c83bfc41d980d8c78e3d",
        "is_verified": false,
        "line_number": 60,
        "is_secret": false
      }
    ],
    "dev/env/scripts/bootstrap.sh": [
      {
        "type": "Secret Keyword",
        "filename": "dev/env/scripts/bootstrap.sh",
        "hashed_secret": "5ffe533b830f08a0326348a9160afafc8ada44db",
        "is_verified": false,
        "line_number": 41,
        "is_secret": false
      }
    ],
    "e2e/e2e_auth_test.go": [
      {
        "type": "Secret Keyword",
        "filename": "e2e/e2e_auth_test.go",
        "hashed_secret": "9b8b876c2782fa992fab14095267bb8757b9fabc",
        "is_verified": false,
        "line_number": 273,
        "is_secret": false
      }
    ],
    "fleetshard/pkg/centralreconciler/reconciler.go": [
      {
        "type": "Secret Keyword",
        "filename": "fleetshard/pkg/centralreconciler/reconciler.go",
        "hashed_secret": "511c3c365008972c1bc955150cc039ebe2b67cbd",
        "is_verified": false,
        "line_number": 36,
        "is_secret": false
      }
    ],
    "fleetshard/pkg/testutils/k8s.go": [
      {
        "type": "Secret Keyword",
        "filename": "fleetshard/pkg/testutils/k8s.go",
        "hashed_secret": "bae12e76fa88f17b1600e44598fd9b672a1689fc",
        "is_verified": false,
        "line_number": 24,
        "is_secret": false
      }
    ],
    "internal/dinosaur/pkg/api/private/api/openapi.yaml": [
      {
        "type": "Base64 High Entropy String",
        "filename": "internal/dinosaur/pkg/api/private/api/openapi.yaml",
        "hashed_secret": "2774b5ad0fae1c8b8dc897b89db85529d45cb5cf",
        "is_verified": false,
        "line_number": 193,
        "is_secret": false
      }
    ],
    "internal/dinosaur/pkg/api/public/api/openapi.yaml": [
      {
        "type": "Base64 High Entropy String",
        "filename": "internal/dinosaur/pkg/api/public/api/openapi.yaml",
        "hashed_secret": "a5f0056c7d0ca4ed78e2f3b551554daaf4721934",
        "is_verified": false,
        "line_number": 883,
        "is_secret": false
      }
    ],
    "internal/dinosaur/pkg/clusters/ocm_provider_test.go": [
      {
        "type": "Secret Keyword",
        "filename": "internal/dinosaur/pkg/clusters/ocm_provider_test.go",
        "hashed_secret": "03f5e2d670af3e9183f3fe790785b0d41291a17d",
        "is_verified": false,
        "line_number": 381,
        "is_secret": false
      },
      {
        "type": "Secret Keyword",
        "filename": "internal/dinosaur/pkg/clusters/ocm_provider_test.go",
        "hashed_secret": "3897acbc1a0c2d800969d4d599520739e8d17c34",
        "is_verified": false,
        "line_number": 386,
        "is_secret": false
      }
    ],
    "internal/dinosaur/pkg/clusters/standalone_provider.go": [
      {
        "type": "Secret Keyword",
        "filename": "internal/dinosaur/pkg/clusters/standalone_provider.go",
        "hashed_secret": "981da8a7314f1c0997979d9600ac357f88f6bf68",
        "is_verified": false,
        "line_number": 34,
        "is_secret": false
      },
      {
        "type": "Secret Keyword",
        "filename": "internal/dinosaur/pkg/clusters/standalone_provider.go",
        "hashed_secret": "4bfa77220acb4871ad543d6a2fb5d5b386208cf5",
        "is_verified": false,
        "line_number": 45,
        "is_secret": false
      },
      {
        "type": "Secret Keyword",
        "filename": "internal/dinosaur/pkg/clusters/standalone_provider.go",
        "hashed_secret": "4fb395ee78ec5a467a639024b3037c5b4785af69",
        "is_verified": false,
        "line_number": 292,
        "is_secret": false
      }
    ],
    "internal/dinosaur/pkg/clusters/standalone_provider_test.go": [
      {
        "type": "Secret Keyword",
        "filename": "internal/dinosaur/pkg/clusters/standalone_provider_test.go",
        "hashed_secret": "ea06090a0b9590add823ade2334090fa216acb2b",
        "is_verified": false,
        "line_number": 196,
        "is_secret": false
      },
      {
        "type": "Secret Keyword",
        "filename": "internal/dinosaur/pkg/clusters/standalone_provider_test.go",
        "hashed_secret": "595c14227acdc1cbf7fae43b358ab46bbc7abb96",
        "is_verified": false,
        "line_number": 220,
        "is_secret": false
      }
    ],
    "internal/dinosaur/pkg/config/aws.go": [
      {
        "type": "Secret Keyword",
        "filename": "internal/dinosaur/pkg/config/aws.go",
        "hashed_secret": "a7a1409da575fd6716dc3cac70ba51eb65fa74a0",
        "is_verified": false,
        "line_number": 28,
        "is_secret": false
      },
      {
        "type": "Secret Keyword",
        "filename": "internal/dinosaur/pkg/config/aws.go",
        "hashed_secret": "e342e21e5f9459373d057c924e8ba5e04aa91c06",
        "is_verified": false,
        "line_number": 30,
        "is_secret": false
      }
    ],
    "internal/dinosaur/pkg/presenters/manageddinosaur.go": [
      {
        "type": "Secret Keyword",
        "filename": "internal/dinosaur/pkg/presenters/manageddinosaur.go",
        "hashed_secret": "88aed2eb58047bc915fe60b441c59c0003cc970f",
        "is_verified": false,
        "line_number": 43,
        "is_secret": false
      }
    ],
    "internal/dinosaur/pkg/services/clusters_test.go": [
      {
        "type": "Secret Keyword",
        "filename": "internal/dinosaur/pkg/services/clusters_test.go",
        "hashed_secret": "03f5e2d670af3e9183f3fe790785b0d41291a17d",
        "is_verified": false,
        "line_number": 1877,
        "is_secret": false
      }
    ],
    "internal/dinosaur/pkg/services/dinosaur.go": [
      {
        "type": "Secret Keyword",
        "filename": "internal/dinosaur/pkg/services/dinosaur.go",
        "hashed_secret": "bae666efd375b31ee4ba6e4ed05a31c84b916b9c",
        "is_verified": false,
        "line_number": 684,
        "is_secret": false
      },
      {
        "type": "Secret Keyword",
        "filename": "internal/dinosaur/pkg/services/dinosaur.go",
        "hashed_secret": "aa6f1fcd9883c364b3b176d182927ee515b5ec52",
        "is_verified": false,
        "line_number": 813,
        "is_secret": false
      }
    ],
    "internal/dinosaur/pkg/services/fleetshard_operator_addon.go": [
      {
        "type": "Secret Keyword",
        "filename": "internal/dinosaur/pkg/services/fleetshard_operator_addon.go",
        "hashed_secret": "de8b5c97d82759c77b96a3fd0acb1030e11c5f58",
        "is_verified": false,
        "line_number": 23,
        "is_secret": false
      }
    ],
    "internal/dinosaur/pkg/workers/clusters_mgr.go": [
      {
        "type": "Secret Keyword",
        "filename": "internal/dinosaur/pkg/workers/clusters_mgr.go",
        "hashed_secret": "a6e4653f54561ded823537b9ed07aab449cc72c2",
        "is_verified": false,
        "line_number": 41,
        "is_secret": false
      },
      {
        "type": "Secret Keyword",
        "filename": "internal/dinosaur/pkg/workers/clusters_mgr.go",
        "hashed_secret": "af8bd5f9fa23e6c5faadecb87910d595cac48aa8",
        "is_verified": false,
        "line_number": 44,
        "is_secret": false
      },
      {
        "type": "Secret Keyword",
        "filename": "internal/dinosaur/pkg/workers/clusters_mgr.go",
        "hashed_secret": "a4f2b95d16786cd9c4f86404cb519f18b7e33113",
        "is_verified": false,
        "line_number": 790,
        "is_secret": false
      },
      {
        "type": "Secret Keyword",
        "filename": "internal/dinosaur/pkg/workers/clusters_mgr.go",
        "hashed_secret": "a6b7aa0f297935e4e49d200f7505873d8cd470ce",
        "is_verified": false,
        "line_number": 792,
        "is_secret": false
      }
    ],
    "openapi/fleet-manager-private.yaml": [
      {
        "type": "Base64 High Entropy String",
        "filename": "openapi/fleet-manager-private.yaml",
        "hashed_secret": "2774b5ad0fae1c8b8dc897b89db85529d45cb5cf",
        "is_verified": false,
        "line_number": 466,
        "is_secret": false
      }
    ],
    "openapi/fleet-manager.yaml": [
      {
        "type": "Base64 High Entropy String",
        "filename": "openapi/fleet-manager.yaml",
        "hashed_secret": "a5f0056c7d0ca4ed78e2f3b551554daaf4721934",
        "is_verified": false,
        "line_number": 1100,
        "is_secret": false
      }
    ],
    "pkg/auth/helper.go": [
      {
        "type": "Secret Keyword",
        "filename": "pkg/auth/helper.go",
        "hashed_secret": "248133ee1f089f95dd147dffc73a43319c2ecc90",
        "is_verified": false,
        "line_number": 45,
        "is_secret": false
      }
    ],
    "pkg/client/iam/client_moq.go": [
      {
        "type": "Secret Keyword",
        "filename": "pkg/client/iam/client_moq.go",
        "hashed_secret": "44e17306b837162269a410204daaa5ecee4ec22c",
        "is_verified": false,
        "line_number": 640,
        "is_secret": false
      },
      {
        "type": "Secret Keyword",
        "filename": "pkg/client/iam/client_moq.go",
        "hashed_secret": "4595e0fe3be13544e523e5f6c1145f15007f7b58",
        "is_verified": false,
        "line_number": 641,
        "is_secret": false
      },
      {
        "type": "Secret Keyword",
        "filename": "pkg/client/iam/client_moq.go",
        "hashed_secret": "539fbe365f6c0db26d473d85a736d318c2f565e5",
        "is_verified": false,
        "line_number": 972,
        "is_secret": false
      }
    ],
    "pkg/client/iam/config.go": [
      {
        "type": "Secret Keyword",
        "filename": "pkg/client/iam/config.go",
        "hashed_secret": "8059b8f7acd5ab09f92010b99a1593019d6969e9",
        "is_verified": false,
        "line_number": 68,
        "is_secret": false
      }
    ],
    "pkg/client/iam/constants.go": [
      {
        "type": "Secret Keyword",
        "filename": "pkg/client/iam/constants.go",
        "hashed_secret": "a931c2a572165b673d42afcdbde0abec3d43f2d2",
        "is_verified": false,
        "line_number": 4,
        "is_secret": false
      }
    ],
    "pkg/client/iam/gocloak_moq.go": [
      {
        "type": "Secret Keyword",
        "filename": "pkg/client/iam/gocloak_moq.go",
        "hashed_secret": "44e17306b837162269a410204daaa5ecee4ec22c",
        "is_verified": false,
        "line_number": 9597,
        "is_secret": false
      },
      {
        "type": "Secret Keyword",
        "filename": "pkg/client/iam/gocloak_moq.go",
        "hashed_secret": "7f0b58c8f07c09a5ed45a784a8e1ea4d3e983d59",
        "is_verified": false,
        "line_number": 9598,
        "is_secret": false
      },
      {
        "type": "Secret Keyword",
        "filename": "pkg/client/iam/gocloak_moq.go",
        "hashed_secret": "9b8b876c2782fa992fab14095267bb8757b9fabc",
        "is_verified": false,
        "line_number": 12902,
        "is_secret": false
      },
      {
        "type": "Secret Keyword",
        "filename": "pkg/client/iam/gocloak_moq.go",
        "hashed_secret": "5baa61e4c9b93f3f0682250b6cf8331b7ee68fd8",
        "is_verified": false,
        "line_number": 12905,
        "is_secret": false
      },
      {
        "type": "Secret Keyword",
        "filename": "pkg/client/iam/gocloak_moq.go",
        "hashed_secret": "eb1b883e199141e362a143c51178ab8f09c87751",
        "is_verified": false,
        "line_number": 13513,
        "is_secret": false
      },
      {
        "type": "Secret Keyword",
        "filename": "pkg/client/iam/gocloak_moq.go",
        "hashed_secret": "1b46ecc8fb47b1b39a420f00f08dbd58e0313188",
        "is_verified": false,
        "line_number": 13813,
        "is_secret": false
      }
    ],
    "pkg/client/observatorium/observability_config.go": [
      {
        "type": "Secret Keyword",
        "filename": "pkg/client/observatorium/observability_config.go",
        "hashed_secret": "2b75527d264f77ec1084028955c0f05777750c34",
        "is_verified": false,
        "line_number": 52,
        "is_secret": false
      },
      {
        "type": "Secret Keyword",
        "filename": "pkg/client/observatorium/observability_config.go",
        "hashed_secret": "74ac575474b8458aca4c76a9da1958074d1bd480",
        "is_verified": false,
        "line_number": 54,
        "is_secret": false
      },
      {
        "type": "Secret Keyword",
        "filename": "pkg/client/observatorium/observability_config.go",
        "hashed_secret": "44e17306b837162269a410204daaa5ecee4ec22c",
        "is_verified": false,
        "line_number": 104,
        "is_secret": false
      }
    ],
    "pkg/client/ocm/config.go": [
      {
        "type": "Secret Keyword",
        "filename": "pkg/client/ocm/config.go",
        "hashed_secret": "1b9118168ed0f38bff724496e64ce21857a63530",
        "is_verified": false,
        "line_number": 39,
        "is_secret": false
      }
    ],
    "pkg/client/redhatsso/client_moq.go": [
      {
        "type": "Secret Keyword",
        "filename": "pkg/client/redhatsso/client_moq.go",
        "hashed_secret": "44e17306b837162269a410204daaa5ecee4ec22c",
        "is_verified": false,
        "line_number": 384,
        "is_secret": false
      },
      {
        "type": "Secret Keyword",
        "filename": "pkg/client/redhatsso/client_moq.go",
        "hashed_secret": "5394d7802ce230899b9befae3d5e1d53c5a4dbb6",
        "is_verified": false,
        "line_number": 385,
        "is_secret": false
      }
    ],
    "pkg/client/redhatsso/client_test.go": [
      {
        "type": "Secret Keyword",
        "filename": "pkg/client/redhatsso/client_test.go",
        "hashed_secret": "f4be23369af42bd16b7a246ef6e972632dbca308",
        "is_verified": false,
        "line_number": 64,
        "is_secret": false
      },
      {
        "type": "Secret Keyword",
        "filename": "pkg/client/redhatsso/client_test.go",
        "hashed_secret": "a4882cc36f93d8cbe6a1f9d61999fd4c30e98c13",
        "is_verified": false,
        "line_number": 860,
        "is_secret": false
      }
    ],
    "pkg/db/config.go": [
      {
        "type": "Secret Keyword",
        "filename": "pkg/db/config.go",
        "hashed_secret": "c11470a785cfb6230c00c2b74acbac3807e92b40",
        "is_verified": false,
        "line_number": 41,
        "is_secret": false
      }
    ],
    "pkg/server/logging/writer.go": [
      {
        "type": "Secret Keyword",
        "filename": "pkg/server/logging/writer.go",
        "hashed_secret": "dbe6a29075a279abe17382f866e9882aa665b0e8",
        "is_verified": false,
        "line_number": 19,
        "is_secret": false
      }
    ],
    "pkg/services/sso/redhatsso_service_test.go": [
      {
        "type": "Secret Keyword",
        "filename": "pkg/services/sso/redhatsso_service_test.go",
        "hashed_secret": "03f5e2d670af3e9183f3fe790785b0d41291a17d",
        "is_verified": false,
        "line_number": 31,
        "is_secret": false
      },
      {
        "type": "Secret Keyword",
        "filename": "pkg/services/sso/redhatsso_service_test.go",
        "hashed_secret": "591a65fb8cf971fc4aefa197102ad5cda3a21f18",
        "is_verified": false,
        "line_number": 70,
        "is_secret": false
      }
    ],
    "pkg/shared/secrets/secrets_test.go": [
      {
        "type": "Secret Keyword",
        "filename": "pkg/shared/secrets/secrets_test.go",
        "hashed_secret": "a94a8fe5ccb19ba61c4c0873d391e987982fbbd3",
        "is_verified": false,
        "line_number": 112,
        "is_secret": false
      }
    ],
    "pr_check_docker.sh": [
      {
        "type": "Secret Keyword",
        "filename": "pr_check_docker.sh",
        "hashed_secret": "e5e9fa1ba31ecd1ae84f75caaa474f3a663f05f4",
        "is_verified": false,
        "line_number": 9,
        "is_secret": false
      }
    ],
    "templates/service-template.yml": [
      {
        "type": "Secret Keyword",
        "filename": "templates/service-template.yml",
        "hashed_secret": "4e199b4a1c40b497a95fcd1cd896351733849949",
        "is_verified": false,
        "line_number": 558,
        "is_secret": false
      },
      {
        "type": "Secret Keyword",
        "filename": "templates/service-template.yml",
        "hashed_secret": "29ca7571d5fc8779a3a4c83bfc41d980d8c78e3d",
        "is_verified": false,
        "line_number": 872,
        "is_secret": false
      },
      {
        "type": "Secret Keyword",
        "filename": "templates/service-template.yml",
        "hashed_secret": "f262552238937b43102d7308422fc567e8aed4ba",
        "is_verified": false,
        "line_number": 875,
        "is_secret": false
      },
      {
        "type": "Secret Keyword",
        "filename": "templates/service-template.yml",
        "hashed_secret": "e2b7ddca9ab1066c1e5b368f2c2e5da70c5e54bc",
        "is_verified": false,
        "line_number": 878,
        "is_secret": false
      },
      {
        "type": "Secret Keyword",
        "filename": "templates/service-template.yml",
        "hashed_secret": "1d82918cd9745c60d712b5369a7635afe06e225b",
        "is_verified": false,
        "line_number": 887,
        "is_secret": false
      },
      {
        "type": "Secret Keyword",
        "filename": "templates/service-template.yml",
        "hashed_secret": "85c26a4496699ef15ea9398004057710222ae9bc",
        "is_verified": false,
        "line_number": 919,
        "is_secret": false
      }
    ],
    "test/helper.go": [
      {
        "type": "Secret Keyword",
        "filename": "test/helper.go",
        "hashed_secret": "06c5dd974b4f80bf5c103e80e79f9b037e2ba020",
        "is_verified": false,
        "line_number": 116,
        "is_secret": false
      }
    ],
    "test/mocks/redhatsso.go": [
      {
        "type": "Secret Keyword",
        "filename": "test/mocks/redhatsso.go",
        "hashed_secret": "9834c6d2aa77444d881f9f50ca1c0e6d9cbdc773",
        "is_verified": false,
        "line_number": 111,
        "is_secret": false
      }
    ],
    "test/support/certs.json": [
      {
        "type": "Base64 High Entropy String",
        "filename": "test/support/certs.json",
        "hashed_secret": "d59844c767c4c6c3840f8cabbc04b1e5ed2acc22",
        "is_verified": false,
        "line_number": 8,
        "is_secret": false
      }
    ],
    "test/support/jwt_private_key.pem": [
      {
        "type": "Private Key",
        "filename": "test/support/jwt_private_key.pem",
        "hashed_secret": "be4fc4886bd949b369d5e092eb87494f12e57e5b",
        "is_verified": false,
        "line_number": 1,
        "is_secret": false
      }
    ]
  },
<<<<<<< HEAD
  "generated_at": "2022-07-15T07:25:01Z"
=======
  "generated_at": "2022-07-15T06:45:19Z"
>>>>>>> 0a4463cd
}<|MERGE_RESOLUTION|>--- conflicted
+++ resolved
@@ -141,11 +141,7 @@
         "filename": ".openshift-ci/tests/e2e.sh",
         "hashed_secret": "5ffe533b830f08a0326348a9160afafc8ada44db",
         "is_verified": false,
-<<<<<<< HEAD
-        "line_number": 63,
-=======
-        "line_number": 86,
->>>>>>> 0a4463cd
+        "line_number": 90,
         "is_secret": false
       }
     ],
@@ -832,9 +828,5 @@
       }
     ]
   },
-<<<<<<< HEAD
-  "generated_at": "2022-07-15T07:25:01Z"
-=======
-  "generated_at": "2022-07-15T06:45:19Z"
->>>>>>> 0a4463cd
+  "generated_at": "2022-07-16T10:27:55Z"
 }