{
  "version": "1.2.0",
  "plugins_used": [
    {
      "name": "ArtifactoryDetector"
    },
    {
      "name": "AWSKeyDetector"
    },
    {
      "name": "AzureStorageKeyDetector"
    },
    {
      "name": "Base64HighEntropyString",
      "limit": 4.5
    },
    {
      "name": "BasicAuthDetector"
    },
    {
      "name": "CloudantDetector"
    },
    {
      "name": "GitHubTokenDetector"
    },
    {
      "name": "HexHighEntropyString",
      "limit": 3.0
    },
    {
      "name": "IbmCloudIamDetector"
    },
    {
      "name": "IbmCosHmacDetector"
    },
    {
      "name": "JwtTokenDetector"
    },
    {
      "name": "KeywordDetector",
      "keyword_exclude": ""
    },
    {
      "name": "MailchimpDetector"
    },
    {
      "name": "NpmDetector"
    },
    {
      "name": "PrivateKeyDetector"
    },
    {
      "name": "SendGridDetector"
    },
    {
      "name": "SlackDetector"
    },
    {
      "name": "SoftlayerDetector"
    },
    {
      "name": "SquareOAuthDetector"
    },
    {
      "name": "StripeDetector"
    },
    {
      "name": "TwilioKeyDetector"
    }
  ],
  "filters_used": [
    {
      "path": "detect_secrets.filters.allowlist.is_line_allowlisted"
    },
    {
      "path": "detect_secrets.filters.common.is_baseline_file",
      "filename": ".secrets.baseline"
    },
    {
      "path": "detect_secrets.filters.common.is_ignored_due_to_verification_policies",
      "min_level": 2
    },
    {
      "path": "detect_secrets.filters.heuristic.is_indirect_reference"
    },
    {
      "path": "detect_secrets.filters.heuristic.is_likely_id_string"
    },
    {
      "path": "detect_secrets.filters.heuristic.is_lock_file"
    },
    {
      "path": "detect_secrets.filters.heuristic.is_not_alphanumeric_string"
    },
    {
      "path": "detect_secrets.filters.heuristic.is_potential_uuid"
    },
    {
      "path": "detect_secrets.filters.heuristic.is_prefixed_with_dollar_sign"
    },
    {
      "path": "detect_secrets.filters.heuristic.is_sequential_string"
    },
    {
      "path": "detect_secrets.filters.heuristic.is_swagger_file"
    },
    {
      "path": "detect_secrets.filters.heuristic.is_templated_secret"
    }
  ],
  "results": {
    ".github/workflows/ci.yaml": [
      {
        "type": "Secret Keyword",
        "filename": ".github/workflows/ci.yaml",
        "hashed_secret": "e7ea02f9561b93b1b57f70cb49d7dd521f3a8ab4",
        "is_verified": false,
        "line_number": 47,
        "is_secret": false
      },
      {
        "type": "Secret Keyword",
        "filename": ".github/workflows/ci.yaml",
        "hashed_secret": "f1936880eee185392c4ba0b55ba8826287e3b05d",
        "is_verified": false,
        "line_number": 58,
        "is_secret": false
      },
      {
        "type": "Secret Keyword",
        "filename": ".github/workflows/ci.yaml",
        "hashed_secret": "c149692162b626934a3779a9d501349fe084287b",
        "is_verified": false,
        "line_number": 60,
        "is_secret": false
      }
    ],
    ".openshift-ci/tests/e2e.sh": [
      {
        "type": "Secret Keyword",
        "filename": ".openshift-ci/tests/e2e.sh",
        "hashed_secret": "5ffe533b830f08a0326348a9160afafc8ada44db",
        "is_verified": false,
        "line_number": 86,
        "is_secret": false
      }
    ],
    "config/jwks-file-static.json": [
      {
        "type": "Base64 High Entropy String",
        "filename": "config/jwks-file-static.json",
        "hashed_secret": "551c2aa179bc3c0e2e8176d4b458d077ed358e25",
        "is_verified": false,
        "line_number": 8,
        "is_secret": false
      },
      {
        "type": "Base64 High Entropy String",
        "filename": "config/jwks-file-static.json",
        "hashed_secret": "f05bf8a9b8521955a5fa259abd1d5a6d269273ec",
        "is_verified": false,
        "line_number": 16,
        "is_secret": false
      },
      {
        "type": "Base64 High Entropy String",
        "filename": "config/jwks-file-static.json",
        "hashed_secret": "e23d321e76d1144e48b7f1d05dfd0d5036031003",
        "is_verified": false,
        "line_number": 24,
        "is_secret": false
      },
      {
        "type": "Base64 High Entropy String",
        "filename": "config/jwks-file-static.json",
        "hashed_secret": "9b87ab16703bb0ccd78aee2f69bd0e604f7a42dc",
        "is_verified": false,
        "line_number": 32,
        "is_secret": false
      },
      {
        "type": "Base64 High Entropy String",
        "filename": "config/jwks-file-static.json",
        "hashed_secret": "3744e3d32aa35c3bb53d76d1832699b723f07812",
        "is_verified": false,
        "line_number": 41,
        "is_secret": false
      }
    ],
    "config/jwks-file.json": [
      {
        "type": "Base64 High Entropy String",
        "filename": "config/jwks-file.json",
        "hashed_secret": "551c2aa179bc3c0e2e8176d4b458d077ed358e25",
        "is_verified": false,
        "line_number": 8,
        "is_secret": false
      },
      {
        "type": "Base64 High Entropy String",
        "filename": "config/jwks-file.json",
        "hashed_secret": "f05bf8a9b8521955a5fa259abd1d5a6d269273ec",
        "is_verified": false,
        "line_number": 16,
        "is_secret": false
      },
      {
        "type": "Base64 High Entropy String",
        "filename": "config/jwks-file.json",
        "hashed_secret": "e23d321e76d1144e48b7f1d05dfd0d5036031003",
        "is_verified": false,
        "line_number": 24,
        "is_secret": false
      },
      {
        "type": "Base64 High Entropy String",
        "filename": "config/jwks-file.json",
        "hashed_secret": "9b87ab16703bb0ccd78aee2f69bd0e604f7a42dc",
        "is_verified": false,
        "line_number": 32,
        "is_secret": false
      }
    ],
    "db_setup_docker.sql": [
      {
        "type": "Secret Keyword",
        "filename": "db_setup_docker.sql",
        "hashed_secret": "afc848c316af1a89d49826c5ae9d00ed769415f3",
        "is_verified": false,
        "line_number": 1,
        "is_secret": false
      }
    ],
    "dev/env/manifests/fleet-manager/02-fleet-manager-deployment.yaml": [
      {
        "type": "Secret Keyword",
        "filename": "dev/env/manifests/fleet-manager/02-fleet-manager-deployment.yaml",
        "hashed_secret": "29ca7571d5fc8779a3a4c83bfc41d980d8c78e3d",
        "is_verified": false,
        "line_number": 59,
        "is_secret": false
      }
    ],
    "dev/env/manifests/fleetshard-sync/01-fleetshard-sync-deployment.yaml": [
      {
        "type": "Hex High Entropy String",
        "filename": "dev/env/manifests/fleetshard-sync/01-fleetshard-sync-deployment.yaml",
        "hashed_secret": "125fbc14773f228e72f16d55be21bad750d30b19",
        "is_verified": false,
        "line_number": 27,
        "is_secret": false
      },
      {
        "type": "Secret Keyword",
        "filename": "dev/env/manifests/fleetshard-sync/01-fleetshard-sync-deployment.yaml",
        "hashed_secret": "29ca7571d5fc8779a3a4c83bfc41d980d8c78e3d",
        "is_verified": false,
        "line_number": 60,
        "is_secret": false
      }
    ],
    "dev/env/scripts/bootstrap.sh": [
      {
        "type": "Secret Keyword",
        "filename": "dev/env/scripts/bootstrap.sh",
        "hashed_secret": "5ffe533b830f08a0326348a9160afafc8ada44db",
        "is_verified": false,
        "line_number": 41,
        "is_secret": false
      }
    ],
    "e2e/e2e_auth_test.go": [
      {
        "type": "Secret Keyword",
        "filename": "e2e/e2e_auth_test.go",
        "hashed_secret": "9b8b876c2782fa992fab14095267bb8757b9fabc",
        "is_verified": false,
        "line_number": 271,
        "is_secret": false
      }
    ],
    "fleetshard/pkg/central/reconciler/init_auth.go": [
      {
        "type": "Secret Keyword",
        "filename": "fleetshard/pkg/central/reconciler/init_auth.go",
        "hashed_secret": "e70828d09cb504216324cd5ff78dce0496ffbabc",
        "is_verified": false,
        "line_number": 18,
        "is_secret": false
      },
      {
        "type": "Secret Keyword",
        "filename": "fleetshard/pkg/central/reconciler/init_auth.go",
        "hashed_secret": "5baa61e4c9b93f3f0682250b6cf8331b7ee68fd8",
        "is_verified": false,
        "line_number": 19,
        "is_secret": false
      },
      {
        "type": "Secret Keyword",
        "filename": "fleetshard/pkg/central/reconciler/init_auth.go",
        "hashed_secret": "3bd3b54392b8e030b7f8f49e7d9aac679c825055",
        "is_verified": false,
        "line_number": 97,
        "is_secret": false
      },
      {
        "type": "Secret Keyword",
        "filename": "fleetshard/pkg/central/reconciler/init_auth.go",
        "hashed_secret": "6d11570a9cca0e18aeaf174e65fc6d8af01a4626",
        "is_verified": false,
        "line_number": 140,
        "is_secret": false
      }
    ],
    "fleetshard/pkg/k8s/route.go": [
      {
        "type": "Secret Keyword",
        "filename": "fleetshard/pkg/k8s/route.go",
        "hashed_secret": "511c3c365008972c1bc955150cc039ebe2b67cbd",
        "is_verified": false,
        "line_number": 20,
        "is_secret": false
      }
    ],
    "fleetshard/pkg/testutils/k8s.go": [
      {
        "type": "Secret Keyword",
        "filename": "fleetshard/pkg/testutils/k8s.go",
        "hashed_secret": "bae12e76fa88f17b1600e44598fd9b672a1689fc",
        "is_verified": false,
        "line_number": 28,
        "is_secret": false
      }
    ],
    "internal/dinosaur/pkg/api/private/api/openapi.yaml": [
      {
        "type": "Base64 High Entropy String",
        "filename": "internal/dinosaur/pkg/api/private/api/openapi.yaml",
        "hashed_secret": "2774b5ad0fae1c8b8dc897b89db85529d45cb5cf",
        "is_verified": false,
        "line_number": 193,
        "is_secret": false
      }
    ],
    "internal/dinosaur/pkg/api/public/api/openapi.yaml": [
      {
        "type": "Base64 High Entropy String",
        "filename": "internal/dinosaur/pkg/api/public/api/openapi.yaml",
        "hashed_secret": "a5f0056c7d0ca4ed78e2f3b551554daaf4721934",
        "is_verified": false,
        "line_number": 883,
        "is_secret": false
      }
    ],
    "internal/dinosaur/pkg/clusters/ocm_provider_test.go": [
      {
        "type": "Secret Keyword",
        "filename": "internal/dinosaur/pkg/clusters/ocm_provider_test.go",
        "hashed_secret": "03f5e2d670af3e9183f3fe790785b0d41291a17d",
        "is_verified": false,
        "line_number": 381,
        "is_secret": false
      },
      {
        "type": "Secret Keyword",
        "filename": "internal/dinosaur/pkg/clusters/ocm_provider_test.go",
        "hashed_secret": "3897acbc1a0c2d800969d4d599520739e8d17c34",
        "is_verified": false,
        "line_number": 386,
        "is_secret": false
      }
    ],
    "internal/dinosaur/pkg/clusters/standalone_provider.go": [
      {
        "type": "Secret Keyword",
        "filename": "internal/dinosaur/pkg/clusters/standalone_provider.go",
        "hashed_secret": "981da8a7314f1c0997979d9600ac357f88f6bf68",
        "is_verified": false,
        "line_number": 35,
        "is_secret": false
      },
      {
        "type": "Secret Keyword",
        "filename": "internal/dinosaur/pkg/clusters/standalone_provider.go",
        "hashed_secret": "4bfa77220acb4871ad543d6a2fb5d5b386208cf5",
        "is_verified": false,
        "line_number": 46,
        "is_secret": false
      },
      {
        "type": "Secret Keyword",
        "filename": "internal/dinosaur/pkg/clusters/standalone_provider.go",
        "hashed_secret": "4fb395ee78ec5a467a639024b3037c5b4785af69",
        "is_verified": false,
        "line_number": 301,
        "is_secret": false
      }
    ],
    "internal/dinosaur/pkg/clusters/standalone_provider_test.go": [
      {
        "type": "Secret Keyword",
        "filename": "internal/dinosaur/pkg/clusters/standalone_provider_test.go",
        "hashed_secret": "ea06090a0b9590add823ade2334090fa216acb2b",
        "is_verified": false,
        "line_number": 196,
        "is_secret": false
      },
      {
        "type": "Secret Keyword",
        "filename": "internal/dinosaur/pkg/clusters/standalone_provider_test.go",
        "hashed_secret": "595c14227acdc1cbf7fae43b358ab46bbc7abb96",
        "is_verified": false,
        "line_number": 220,
        "is_secret": false
      }
    ],
    "internal/dinosaur/pkg/config/aws.go": [
      {
        "type": "Secret Keyword",
        "filename": "internal/dinosaur/pkg/config/aws.go",
        "hashed_secret": "a7a1409da575fd6716dc3cac70ba51eb65fa74a0",
        "is_verified": false,
        "line_number": 32,
        "is_secret": false
      },
      {
        "type": "Secret Keyword",
        "filename": "internal/dinosaur/pkg/config/aws.go",
        "hashed_secret": "e342e21e5f9459373d057c924e8ba5e04aa91c06",
        "is_verified": false,
        "line_number": 34,
        "is_secret": false
      }
    ],
<<<<<<< HEAD
    "internal/dinosaur/pkg/presenters/manageddinosaur.go": [
      {
        "type": "Secret Keyword",
        "filename": "internal/dinosaur/pkg/presenters/manageddinosaur.go",
        "hashed_secret": "88aed2eb58047bc915fe60b441c59c0003cc970f",
        "is_verified": false,
        "line_number": 50,
        "is_secret": false
      }
    ],
=======
>>>>>>> f0006103
    "internal/dinosaur/pkg/services/clusters_test.go": [
      {
        "type": "Secret Keyword",
        "filename": "internal/dinosaur/pkg/services/clusters_test.go",
        "hashed_secret": "03f5e2d670af3e9183f3fe790785b0d41291a17d",
        "is_verified": false,
        "line_number": 1878,
        "is_secret": false
      }
    ],
    "internal/dinosaur/pkg/services/dinosaur.go": [
      {
        "type": "Secret Keyword",
        "filename": "internal/dinosaur/pkg/services/dinosaur.go",
        "hashed_secret": "bae666efd375b31ee4ba6e4ed05a31c84b916b9c",
        "is_verified": false,
<<<<<<< HEAD
        "line_number": 709,
        "is_secret": false
      },
      {
        "type": "Secret Keyword",
        "filename": "internal/dinosaur/pkg/services/dinosaur.go",
        "hashed_secret": "aa6f1fcd9883c364b3b176d182927ee515b5ec52",
        "is_verified": false,
        "line_number": 889,
=======
        "line_number": 695,
>>>>>>> f0006103
        "is_secret": false
      }
    ],
    "internal/dinosaur/pkg/services/fleetshard_operator_addon.go": [
      {
        "type": "Secret Keyword",
        "filename": "internal/dinosaur/pkg/services/fleetshard_operator_addon.go",
        "hashed_secret": "de8b5c97d82759c77b96a3fd0acb1030e11c5f58",
        "is_verified": false,
        "line_number": 24,
        "is_secret": false
      }
    ],
    "internal/dinosaur/pkg/workers/clusters_mgr.go": [
      {
        "type": "Secret Keyword",
        "filename": "internal/dinosaur/pkg/workers/clusters_mgr.go",
        "hashed_secret": "a6e4653f54561ded823537b9ed07aab449cc72c2",
        "is_verified": false,
        "line_number": 43,
        "is_secret": false
      },
      {
        "type": "Secret Keyword",
        "filename": "internal/dinosaur/pkg/workers/clusters_mgr.go",
        "hashed_secret": "af8bd5f9fa23e6c5faadecb87910d595cac48aa8",
        "is_verified": false,
        "line_number": 46,
        "is_secret": false
      },
      {
        "type": "Secret Keyword",
        "filename": "internal/dinosaur/pkg/workers/clusters_mgr.go",
        "hashed_secret": "a4f2b95d16786cd9c4f86404cb519f18b7e33113",
        "is_verified": false,
        "line_number": 802,
        "is_secret": false
      },
      {
        "type": "Secret Keyword",
        "filename": "internal/dinosaur/pkg/workers/clusters_mgr.go",
        "hashed_secret": "a6b7aa0f297935e4e49d200f7505873d8cd470ce",
        "is_verified": false,
        "line_number": 804,
        "is_secret": false
      }
    ],
    "openapi/fleet-manager-private.yaml": [
      {
        "type": "Base64 High Entropy String",
        "filename": "openapi/fleet-manager-private.yaml",
        "hashed_secret": "2774b5ad0fae1c8b8dc897b89db85529d45cb5cf",
        "is_verified": false,
        "line_number": 474,
        "is_secret": false
      }
    ],
    "openapi/fleet-manager.yaml": [
      {
        "type": "Base64 High Entropy String",
        "filename": "openapi/fleet-manager.yaml",
        "hashed_secret": "a5f0056c7d0ca4ed78e2f3b551554daaf4721934",
        "is_verified": false,
        "line_number": 1157,
        "is_secret": false
      }
    ],
    "pkg/auth/helper.go": [
      {
        "type": "Secret Keyword",
        "filename": "pkg/auth/helper.go",
        "hashed_secret": "248133ee1f089f95dd147dffc73a43319c2ecc90",
        "is_verified": false,
        "line_number": 48,
        "is_secret": false
      }
    ],
    "pkg/client/iam/client_moq.go": [
      {
        "type": "Secret Keyword",
        "filename": "pkg/client/iam/client_moq.go",
        "hashed_secret": "44e17306b837162269a410204daaa5ecee4ec22c",
        "is_verified": false,
        "line_number": 640,
        "is_secret": false
      },
      {
        "type": "Secret Keyword",
        "filename": "pkg/client/iam/client_moq.go",
        "hashed_secret": "4595e0fe3be13544e523e5f6c1145f15007f7b58",
        "is_verified": false,
        "line_number": 641,
        "is_secret": false
      },
      {
        "type": "Secret Keyword",
        "filename": "pkg/client/iam/client_moq.go",
        "hashed_secret": "539fbe365f6c0db26d473d85a736d318c2f565e5",
        "is_verified": false,
        "line_number": 972,
        "is_secret": false
      }
    ],
    "pkg/client/iam/config.go": [
      {
        "type": "Secret Keyword",
        "filename": "pkg/client/iam/config.go",
        "hashed_secret": "8059b8f7acd5ab09f92010b99a1593019d6969e9",
        "is_verified": false,
        "line_number": 74,
        "is_secret": false
      }
    ],
    "pkg/client/iam/constants.go": [
      {
        "type": "Secret Keyword",
        "filename": "pkg/client/iam/constants.go",
        "hashed_secret": "a931c2a572165b673d42afcdbde0abec3d43f2d2",
        "is_verified": false,
        "line_number": 4,
        "is_secret": false
      }
    ],
    "pkg/client/iam/gocloak_moq.go": [
      {
        "type": "Secret Keyword",
        "filename": "pkg/client/iam/gocloak_moq.go",
        "hashed_secret": "44e17306b837162269a410204daaa5ecee4ec22c",
        "is_verified": false,
        "line_number": 9597,
        "is_secret": false
      },
      {
        "type": "Secret Keyword",
        "filename": "pkg/client/iam/gocloak_moq.go",
        "hashed_secret": "7f0b58c8f07c09a5ed45a784a8e1ea4d3e983d59",
        "is_verified": false,
        "line_number": 9598,
        "is_secret": false
      },
      {
        "type": "Secret Keyword",
        "filename": "pkg/client/iam/gocloak_moq.go",
        "hashed_secret": "9b8b876c2782fa992fab14095267bb8757b9fabc",
        "is_verified": false,
        "line_number": 12902,
        "is_secret": false
      },
      {
        "type": "Secret Keyword",
        "filename": "pkg/client/iam/gocloak_moq.go",
        "hashed_secret": "5baa61e4c9b93f3f0682250b6cf8331b7ee68fd8",
        "is_verified": false,
        "line_number": 12905,
        "is_secret": false
      },
      {
        "type": "Secret Keyword",
        "filename": "pkg/client/iam/gocloak_moq.go",
        "hashed_secret": "eb1b883e199141e362a143c51178ab8f09c87751",
        "is_verified": false,
        "line_number": 13513,
        "is_secret": false
      },
      {
        "type": "Secret Keyword",
        "filename": "pkg/client/iam/gocloak_moq.go",
        "hashed_secret": "1b46ecc8fb47b1b39a420f00f08dbd58e0313188",
        "is_verified": false,
        "line_number": 13813,
        "is_secret": false
      }
    ],
    "pkg/client/observatorium/observability_config.go": [
      {
        "type": "Secret Keyword",
        "filename": "pkg/client/observatorium/observability_config.go",
        "hashed_secret": "2b75527d264f77ec1084028955c0f05777750c34",
        "is_verified": false,
        "line_number": 55,
        "is_secret": false
      },
      {
        "type": "Secret Keyword",
        "filename": "pkg/client/observatorium/observability_config.go",
        "hashed_secret": "74ac575474b8458aca4c76a9da1958074d1bd480",
        "is_verified": false,
        "line_number": 57,
        "is_secret": false
      },
      {
        "type": "Secret Keyword",
        "filename": "pkg/client/observatorium/observability_config.go",
        "hashed_secret": "44e17306b837162269a410204daaa5ecee4ec22c",
        "is_verified": false,
        "line_number": 114,
        "is_secret": false
      }
    ],
    "pkg/client/ocm/config.go": [
      {
        "type": "Secret Keyword",
        "filename": "pkg/client/ocm/config.go",
        "hashed_secret": "1b9118168ed0f38bff724496e64ce21857a63530",
        "is_verified": false,
        "line_number": 44,
        "is_secret": false
      }
    ],
    "pkg/client/redhatsso/client_moq.go": [
      {
        "type": "Secret Keyword",
        "filename": "pkg/client/redhatsso/client_moq.go",
        "hashed_secret": "44e17306b837162269a410204daaa5ecee4ec22c",
        "is_verified": false,
        "line_number": 384,
        "is_secret": false
      },
      {
        "type": "Secret Keyword",
        "filename": "pkg/client/redhatsso/client_moq.go",
        "hashed_secret": "5394d7802ce230899b9befae3d5e1d53c5a4dbb6",
        "is_verified": false,
        "line_number": 385,
        "is_secret": false
      }
    ],
    "pkg/client/redhatsso/client_test.go": [
      {
        "type": "Secret Keyword",
        "filename": "pkg/client/redhatsso/client_test.go",
        "hashed_secret": "f4be23369af42bd16b7a246ef6e972632dbca308",
        "is_verified": false,
        "line_number": 65,
        "is_secret": false
      },
      {
        "type": "Secret Keyword",
        "filename": "pkg/client/redhatsso/client_test.go",
        "hashed_secret": "a4882cc36f93d8cbe6a1f9d61999fd4c30e98c13",
        "is_verified": false,
        "line_number": 861,
        "is_secret": false
      }
    ],
    "pkg/db/config.go": [
      {
        "type": "Secret Keyword",
        "filename": "pkg/db/config.go",
        "hashed_secret": "c11470a785cfb6230c00c2b74acbac3807e92b40",
        "is_verified": false,
        "line_number": 43,
        "is_secret": false
      }
    ],
    "pkg/server/logging/writer.go": [
      {
        "type": "Secret Keyword",
        "filename": "pkg/server/logging/writer.go",
        "hashed_secret": "dbe6a29075a279abe17382f866e9882aa665b0e8",
        "is_verified": false,
        "line_number": 20,
        "is_secret": false
      }
    ],
    "pkg/services/sso/redhatsso_service_test.go": [
      {
        "type": "Secret Keyword",
        "filename": "pkg/services/sso/redhatsso_service_test.go",
        "hashed_secret": "03f5e2d670af3e9183f3fe790785b0d41291a17d",
        "is_verified": false,
        "line_number": 31,
        "is_secret": false
      },
      {
        "type": "Secret Keyword",
        "filename": "pkg/services/sso/redhatsso_service_test.go",
        "hashed_secret": "591a65fb8cf971fc4aefa197102ad5cda3a21f18",
        "is_verified": false,
        "line_number": 70,
        "is_secret": false
      }
    ],
    "pkg/shared/secrets/secrets_test.go": [
      {
        "type": "Secret Keyword",
        "filename": "pkg/shared/secrets/secrets_test.go",
        "hashed_secret": "a94a8fe5ccb19ba61c4c0873d391e987982fbbd3",
        "is_verified": false,
        "line_number": 113,
        "is_secret": false
      }
    ],
    "pr_check_docker.sh": [
      {
        "type": "Secret Keyword",
        "filename": "pr_check_docker.sh",
        "hashed_secret": "e5e9fa1ba31ecd1ae84f75caaa474f3a663f05f4",
        "is_verified": false,
        "line_number": 9,
        "is_secret": false
      }
    ],
    "templates/service-template.yml": [
      {
        "type": "Secret Keyword",
        "filename": "templates/service-template.yml",
        "hashed_secret": "4e199b4a1c40b497a95fcd1cd896351733849949",
        "is_verified": false,
        "line_number": 558,
        "is_secret": false
      },
      {
        "type": "Secret Keyword",
        "filename": "templates/service-template.yml",
        "hashed_secret": "29ca7571d5fc8779a3a4c83bfc41d980d8c78e3d",
        "is_verified": false,
        "line_number": 872,
        "is_secret": false
      },
      {
        "type": "Secret Keyword",
        "filename": "templates/service-template.yml",
        "hashed_secret": "f262552238937b43102d7308422fc567e8aed4ba",
        "is_verified": false,
        "line_number": 875,
        "is_secret": false
      },
      {
        "type": "Secret Keyword",
        "filename": "templates/service-template.yml",
        "hashed_secret": "e2b7ddca9ab1066c1e5b368f2c2e5da70c5e54bc",
        "is_verified": false,
        "line_number": 878,
        "is_secret": false
      },
      {
        "type": "Secret Keyword",
        "filename": "templates/service-template.yml",
        "hashed_secret": "1d82918cd9745c60d712b5369a7635afe06e225b",
        "is_verified": false,
        "line_number": 887,
        "is_secret": false
      },
      {
        "type": "Secret Keyword",
        "filename": "templates/service-template.yml",
        "hashed_secret": "85c26a4496699ef15ea9398004057710222ae9bc",
        "is_verified": false,
        "line_number": 919,
        "is_secret": false
      }
    ],
    "test/helper.go": [
      {
        "type": "Secret Keyword",
        "filename": "test/helper.go",
        "hashed_secret": "06c5dd974b4f80bf5c103e80e79f9b037e2ba020",
        "is_verified": false,
        "line_number": 118,
        "is_secret": false
      }
    ],
    "test/mocks/redhatsso.go": [
      {
        "type": "Secret Keyword",
        "filename": "test/mocks/redhatsso.go",
        "hashed_secret": "9834c6d2aa77444d881f9f50ca1c0e6d9cbdc773",
        "is_verified": false,
        "line_number": 122,
        "is_secret": false
      }
    ],
    "test/support/certs.json": [
      {
        "type": "Base64 High Entropy String",
        "filename": "test/support/certs.json",
        "hashed_secret": "d59844c767c4c6c3840f8cabbc04b1e5ed2acc22",
        "is_verified": false,
        "line_number": 8,
        "is_secret": false
      }
    ],
    "test/support/jwt_private_key.pem": [
      {
        "type": "Private Key",
        "filename": "test/support/jwt_private_key.pem",
        "hashed_secret": "be4fc4886bd949b369d5e092eb87494f12e57e5b",
        "is_verified": false,
        "line_number": 1,
        "is_secret": false
      }
    ]
  },
<<<<<<< HEAD
  "generated_at": "2022-07-29T08:08:43Z"
=======
  "generated_at": "2022-08-01T10:44:49Z"
>>>>>>> f0006103
}<|MERGE_RESOLUTION|>--- conflicted
+++ resolved
@@ -433,19 +433,6 @@
         "is_secret": false
       }
     ],
-<<<<<<< HEAD
-    "internal/dinosaur/pkg/presenters/manageddinosaur.go": [
-      {
-        "type": "Secret Keyword",
-        "filename": "internal/dinosaur/pkg/presenters/manageddinosaur.go",
-        "hashed_secret": "88aed2eb58047bc915fe60b441c59c0003cc970f",
-        "is_verified": false,
-        "line_number": 50,
-        "is_secret": false
-      }
-    ],
-=======
->>>>>>> f0006103
     "internal/dinosaur/pkg/services/clusters_test.go": [
       {
         "type": "Secret Keyword",
@@ -462,19 +449,7 @@
         "filename": "internal/dinosaur/pkg/services/dinosaur.go",
         "hashed_secret": "bae666efd375b31ee4ba6e4ed05a31c84b916b9c",
         "is_verified": false,
-<<<<<<< HEAD
-        "line_number": 709,
-        "is_secret": false
-      },
-      {
-        "type": "Secret Keyword",
-        "filename": "internal/dinosaur/pkg/services/dinosaur.go",
-        "hashed_secret": "aa6f1fcd9883c364b3b176d182927ee515b5ec52",
-        "is_verified": false,
-        "line_number": 889,
-=======
         "line_number": 695,
->>>>>>> f0006103
         "is_secret": false
       }
     ],
@@ -528,7 +503,7 @@
         "filename": "openapi/fleet-manager-private.yaml",
         "hashed_secret": "2774b5ad0fae1c8b8dc897b89db85529d45cb5cf",
         "is_verified": false,
-        "line_number": 474,
+        "line_number": 476,
         "is_secret": false
       }
     ],
@@ -869,9 +844,5 @@
       }
     ]
   },
-<<<<<<< HEAD
-  "generated_at": "2022-07-29T08:08:43Z"
-=======
-  "generated_at": "2022-08-01T10:44:49Z"
->>>>>>> f0006103
+  "generated_at": "2022-08-01T16:40:11Z"
 }