{
  "version": "1.2.0",
  "plugins_used": [
    {
      "name": "ArtifactoryDetector"
    },
    {
      "name": "AWSKeyDetector"
    },
    {
      "name": "AzureStorageKeyDetector"
    },
    {
      "name": "Base64HighEntropyString",
      "limit": 4.5
    },
    {
      "name": "BasicAuthDetector"
    },
    {
      "name": "CloudantDetector"
    },
    {
      "name": "GitHubTokenDetector"
    },
    {
      "name": "HexHighEntropyString",
      "limit": 3.0
    },
    {
      "name": "IbmCloudIamDetector"
    },
    {
      "name": "IbmCosHmacDetector"
    },
    {
      "name": "JwtTokenDetector"
    },
    {
      "name": "KeywordDetector",
      "keyword_exclude": ""
    },
    {
      "name": "MailchimpDetector"
    },
    {
      "name": "NpmDetector"
    },
    {
      "name": "PrivateKeyDetector"
    },
    {
      "name": "SendGridDetector"
    },
    {
      "name": "SlackDetector"
    },
    {
      "name": "SoftlayerDetector"
    },
    {
      "name": "SquareOAuthDetector"
    },
    {
      "name": "StripeDetector"
    },
    {
      "name": "TwilioKeyDetector"
    }
  ],
  "filters_used": [
    {
      "path": "detect_secrets.filters.allowlist.is_line_allowlisted"
    },
    {
      "path": "detect_secrets.filters.common.is_baseline_file",
      "filename": ".secrets.baseline"
    },
    {
      "path": "detect_secrets.filters.common.is_ignored_due_to_verification_policies",
      "min_level": 2
    },
    {
      "path": "detect_secrets.filters.heuristic.is_indirect_reference"
    },
    {
      "path": "detect_secrets.filters.heuristic.is_likely_id_string"
    },
    {
      "path": "detect_secrets.filters.heuristic.is_lock_file"
    },
    {
      "path": "detect_secrets.filters.heuristic.is_not_alphanumeric_string"
    },
    {
      "path": "detect_secrets.filters.heuristic.is_potential_uuid"
    },
    {
      "path": "detect_secrets.filters.heuristic.is_prefixed_with_dollar_sign"
    },
    {
      "path": "detect_secrets.filters.heuristic.is_sequential_string"
    },
    {
      "path": "detect_secrets.filters.heuristic.is_swagger_file"
    },
    {
      "path": "detect_secrets.filters.heuristic.is_templated_secret"
    }
  ],
  "results": {
    ".github/workflows/ci.yaml": [
      {
        "type": "Secret Keyword",
        "filename": ".github/workflows/ci.yaml",
        "hashed_secret": "e7ea02f9561b93b1b57f70cb49d7dd521f3a8ab4",
        "is_verified": false,
        "line_number": 47,
        "is_secret": false
      },
      {
        "type": "Secret Keyword",
        "filename": ".github/workflows/ci.yaml",
        "hashed_secret": "f1936880eee185392c4ba0b55ba8826287e3b05d",
        "is_verified": false,
        "line_number": 58,
        "is_secret": false
      },
      {
        "type": "Secret Keyword",
        "filename": ".github/workflows/ci.yaml",
        "hashed_secret": "c149692162b626934a3779a9d501349fe084287b",
        "is_verified": false,
        "line_number": 60,
        "is_secret": false
      }
    ],
    ".openshift-ci/tests/e2e.sh": [
      {
        "type": "Secret Keyword",
        "filename": ".openshift-ci/tests/e2e.sh",
        "hashed_secret": "5ffe533b830f08a0326348a9160afafc8ada44db",
        "is_verified": false,
        "line_number": 65,
        "is_secret": false
      }
    ],
    "config/jwks-file-static.json": [
      {
        "type": "Base64 High Entropy String",
        "filename": "config/jwks-file-static.json",
        "hashed_secret": "551c2aa179bc3c0e2e8176d4b458d077ed358e25",
        "is_verified": false,
        "line_number": 8,
        "is_secret": false
      },
      {
        "type": "Base64 High Entropy String",
        "filename": "config/jwks-file-static.json",
        "hashed_secret": "f05bf8a9b8521955a5fa259abd1d5a6d269273ec",
        "is_verified": false,
        "line_number": 16,
        "is_secret": false
      },
      {
        "type": "Base64 High Entropy String",
        "filename": "config/jwks-file-static.json",
        "hashed_secret": "e23d321e76d1144e48b7f1d05dfd0d5036031003",
        "is_verified": false,
        "line_number": 24,
        "is_secret": false
      },
      {
        "type": "Base64 High Entropy String",
        "filename": "config/jwks-file-static.json",
        "hashed_secret": "9b87ab16703bb0ccd78aee2f69bd0e604f7a42dc",
        "is_verified": false,
        "line_number": 32,
        "is_secret": false
      },
      {
        "type": "Base64 High Entropy String",
        "filename": "config/jwks-file-static.json",
        "hashed_secret": "3744e3d32aa35c3bb53d76d1832699b723f07812",
        "is_verified": false,
        "line_number": 41,
        "is_secret": false
      }
    ],
    "config/jwks-file.json": [
      {
        "type": "Base64 High Entropy String",
        "filename": "config/jwks-file.json",
        "hashed_secret": "551c2aa179bc3c0e2e8176d4b458d077ed358e25",
        "is_verified": false,
        "line_number": 8,
        "is_secret": false
      },
      {
        "type": "Base64 High Entropy String",
        "filename": "config/jwks-file.json",
        "hashed_secret": "f05bf8a9b8521955a5fa259abd1d5a6d269273ec",
        "is_verified": false,
        "line_number": 16,
        "is_secret": false
      },
      {
        "type": "Base64 High Entropy String",
        "filename": "config/jwks-file.json",
        "hashed_secret": "e23d321e76d1144e48b7f1d05dfd0d5036031003",
        "is_verified": false,
        "line_number": 24,
        "is_secret": false
      },
      {
        "type": "Base64 High Entropy String",
        "filename": "config/jwks-file.json",
        "hashed_secret": "9b87ab16703bb0ccd78aee2f69bd0e604f7a42dc",
        "is_verified": false,
        "line_number": 32,
        "is_secret": false
      }
    ],
    "db_setup_docker.sql": [
      {
        "type": "Secret Keyword",
        "filename": "db_setup_docker.sql",
        "hashed_secret": "afc848c316af1a89d49826c5ae9d00ed769415f3",
        "is_verified": false,
        "line_number": 1,
        "is_secret": false
      }
    ],
    "dev/env/manifests/fleet-manager/02-fleet-manager-deployment.yaml": [
      {
        "type": "Secret Keyword",
        "filename": "dev/env/manifests/fleet-manager/02-fleet-manager-deployment.yaml",
        "hashed_secret": "29ca7571d5fc8779a3a4c83bfc41d980d8c78e3d",
        "is_verified": false,
        "line_number": 59,
        "is_secret": false
      }
    ],
    "dev/env/manifests/fleetshard-sync/01-fleetshard-sync-deployment.yaml": [
      {
        "type": "Hex High Entropy String",
        "filename": "dev/env/manifests/fleetshard-sync/01-fleetshard-sync-deployment.yaml",
        "hashed_secret": "125fbc14773f228e72f16d55be21bad750d30b19",
        "is_verified": false,
        "line_number": 27,
        "is_secret": false
      },
      {
        "type": "Secret Keyword",
        "filename": "dev/env/manifests/fleetshard-sync/01-fleetshard-sync-deployment.yaml",
        "hashed_secret": "29ca7571d5fc8779a3a4c83bfc41d980d8c78e3d",
        "is_verified": false,
        "line_number": 60,
        "is_secret": false
      }
    ],
    "dev/env/scripts/bootstrap.sh": [
      {
        "type": "Secret Keyword",
        "filename": "dev/env/scripts/bootstrap.sh",
        "hashed_secret": "5ffe533b830f08a0326348a9160afafc8ada44db",
        "is_verified": false,
        "line_number": 41,
        "is_secret": false
      }
    ],
    "fleetshard/pkg/central/reconciler/init_auth.go": [
      {
        "type": "Secret Keyword",
        "filename": "fleetshard/pkg/central/reconciler/init_auth.go",
        "hashed_secret": "e70828d09cb504216324cd5ff78dce0496ffbabc",
        "is_verified": false,
        "line_number": 16,
        "is_secret": false
      },
      {
        "type": "Secret Keyword",
        "filename": "fleetshard/pkg/central/reconciler/init_auth.go",
        "hashed_secret": "5baa61e4c9b93f3f0682250b6cf8331b7ee68fd8",
        "is_verified": false,
        "line_number": 17,
        "is_secret": false
      },
      {
        "type": "Secret Keyword",
        "filename": "fleetshard/pkg/central/reconciler/init_auth.go",
        "hashed_secret": "3bd3b54392b8e030b7f8f49e7d9aac679c825055",
        "is_verified": false,
        "line_number": 96,
        "is_secret": false
      },
      {
        "type": "Secret Keyword",
        "filename": "fleetshard/pkg/central/reconciler/init_auth.go",
        "hashed_secret": "6d11570a9cca0e18aeaf174e65fc6d8af01a4626",
        "is_verified": false,
        "line_number": 132,
        "is_secret": false
      }
    ],
    "fleetshard/pkg/central/reconciler/reconciler.go": [
      {
        "type": "Secret Keyword",
        "filename": "fleetshard/pkg/central/reconciler/reconciler.go",
        "hashed_secret": "511c3c365008972c1bc955150cc039ebe2b67cbd",
        "is_verified": false,
        "line_number": 37,
        "is_secret": false
      }
    ],
    "fleetshard/pkg/testutils/k8s.go": [
      {
        "type": "Secret Keyword",
        "filename": "fleetshard/pkg/testutils/k8s.go",
        "hashed_secret": "bae12e76fa88f17b1600e44598fd9b672a1689fc",
        "is_verified": false,
        "line_number": 25,
        "is_secret": false
      }
    ],
    "internal/dinosaur/pkg/api/private/api/openapi.yaml": [
      {
        "type": "Base64 High Entropy String",
        "filename": "internal/dinosaur/pkg/api/private/api/openapi.yaml",
        "hashed_secret": "2774b5ad0fae1c8b8dc897b89db85529d45cb5cf",
        "is_verified": false,
        "line_number": 193,
        "is_secret": false
      }
    ],
    "internal/dinosaur/pkg/api/public/api/openapi.yaml": [
      {
        "type": "Base64 High Entropy String",
        "filename": "internal/dinosaur/pkg/api/public/api/openapi.yaml",
        "hashed_secret": "a5f0056c7d0ca4ed78e2f3b551554daaf4721934",
        "is_verified": false,
        "line_number": 883,
        "is_secret": false
      }
    ],
    "internal/dinosaur/pkg/clusters/ocm_provider_test.go": [
      {
        "type": "Secret Keyword",
        "filename": "internal/dinosaur/pkg/clusters/ocm_provider_test.go",
        "hashed_secret": "03f5e2d670af3e9183f3fe790785b0d41291a17d",
        "is_verified": false,
        "line_number": 381,
        "is_secret": false
      },
      {
        "type": "Secret Keyword",
        "filename": "internal/dinosaur/pkg/clusters/ocm_provider_test.go",
        "hashed_secret": "3897acbc1a0c2d800969d4d599520739e8d17c34",
        "is_verified": false,
        "line_number": 386,
        "is_secret": false
      }
    ],
    "internal/dinosaur/pkg/clusters/standalone_provider.go": [
      {
        "type": "Secret Keyword",
        "filename": "internal/dinosaur/pkg/clusters/standalone_provider.go",
        "hashed_secret": "981da8a7314f1c0997979d9600ac357f88f6bf68",
        "is_verified": false,
        "line_number": 34,
        "is_secret": false
      },
      {
        "type": "Secret Keyword",
        "filename": "internal/dinosaur/pkg/clusters/standalone_provider.go",
        "hashed_secret": "4bfa77220acb4871ad543d6a2fb5d5b386208cf5",
        "is_verified": false,
        "line_number": 45,
        "is_secret": false
      },
      {
        "type": "Secret Keyword",
        "filename": "internal/dinosaur/pkg/clusters/standalone_provider.go",
        "hashed_secret": "4fb395ee78ec5a467a639024b3037c5b4785af69",
        "is_verified": false,
        "line_number": 292,
        "is_secret": false
      }
    ],
    "internal/dinosaur/pkg/clusters/standalone_provider_test.go": [
      {
        "type": "Secret Keyword",
        "filename": "internal/dinosaur/pkg/clusters/standalone_provider_test.go",
        "hashed_secret": "ea06090a0b9590add823ade2334090fa216acb2b",
        "is_verified": false,
        "line_number": 196,
        "is_secret": false
      },
      {
        "type": "Secret Keyword",
        "filename": "internal/dinosaur/pkg/clusters/standalone_provider_test.go",
        "hashed_secret": "595c14227acdc1cbf7fae43b358ab46bbc7abb96",
        "is_verified": false,
        "line_number": 220,
        "is_secret": false
      }
    ],
    "internal/dinosaur/pkg/config/aws.go": [
      {
        "type": "Secret Keyword",
        "filename": "internal/dinosaur/pkg/config/aws.go",
        "hashed_secret": "a7a1409da575fd6716dc3cac70ba51eb65fa74a0",
        "is_verified": false,
        "line_number": 28,
        "is_secret": false
      },
      {
        "type": "Secret Keyword",
        "filename": "internal/dinosaur/pkg/config/aws.go",
        "hashed_secret": "e342e21e5f9459373d057c924e8ba5e04aa91c06",
        "is_verified": false,
        "line_number": 30,
        "is_secret": false
      }
    ],
    "internal/dinosaur/pkg/presenters/manageddinosaur.go": [
      {
        "type": "Secret Keyword",
        "filename": "internal/dinosaur/pkg/presenters/manageddinosaur.go",
        "hashed_secret": "88aed2eb58047bc915fe60b441c59c0003cc970f",
        "is_verified": false,
        "line_number": 43,
        "is_secret": false
      }
    ],
    "internal/dinosaur/pkg/services/clusters_test.go": [
      {
        "type": "Secret Keyword",
        "filename": "internal/dinosaur/pkg/services/clusters_test.go",
        "hashed_secret": "03f5e2d670af3e9183f3fe790785b0d41291a17d",
        "is_verified": false,
        "line_number": 1878,
        "is_secret": false
      }
    ],
    "internal/dinosaur/pkg/services/dinosaur.go": [
      {
        "type": "Secret Keyword",
        "filename": "internal/dinosaur/pkg/services/dinosaur.go",
        "hashed_secret": "bae666efd375b31ee4ba6e4ed05a31c84b916b9c",
        "is_verified": false,
        "line_number": 684,
        "is_secret": false
      },
      {
        "type": "Secret Keyword",
        "filename": "internal/dinosaur/pkg/services/dinosaur.go",
        "hashed_secret": "aa6f1fcd9883c364b3b176d182927ee515b5ec52",
        "is_verified": false,
        "line_number": 813,
        "is_secret": false
      }
    ],
    "internal/dinosaur/pkg/services/fleetshard_operator_addon.go": [
      {
        "type": "Secret Keyword",
        "filename": "internal/dinosaur/pkg/services/fleetshard_operator_addon.go",
        "hashed_secret": "de8b5c97d82759c77b96a3fd0acb1030e11c5f58",
        "is_verified": false,
        "line_number": 23,
        "is_secret": false
      }
    ],
    "internal/dinosaur/pkg/workers/clusters_mgr.go": [
      {
        "type": "Secret Keyword",
        "filename": "internal/dinosaur/pkg/workers/clusters_mgr.go",
        "hashed_secret": "a6e4653f54561ded823537b9ed07aab449cc72c2",
        "is_verified": false,
        "line_number": 41,
        "is_secret": false
      },
      {
        "type": "Secret Keyword",
        "filename": "internal/dinosaur/pkg/workers/clusters_mgr.go",
        "hashed_secret": "af8bd5f9fa23e6c5faadecb87910d595cac48aa8",
        "is_verified": false,
        "line_number": 44,
        "is_secret": false
      },
      {
        "type": "Secret Keyword",
        "filename": "internal/dinosaur/pkg/workers/clusters_mgr.go",
        "hashed_secret": "a4f2b95d16786cd9c4f86404cb519f18b7e33113",
        "is_verified": false,
        "line_number": 793,
        "is_secret": false
      },
      {
        "type": "Secret Keyword",
        "filename": "internal/dinosaur/pkg/workers/clusters_mgr.go",
        "hashed_secret": "a6b7aa0f297935e4e49d200f7505873d8cd470ce",
        "is_verified": false,
        "line_number": 795,
        "is_secret": false
      }
    ],
    "openapi/fleet-manager-private.yaml": [
      {
        "type": "Base64 High Entropy String",
        "filename": "openapi/fleet-manager-private.yaml",
        "hashed_secret": "2774b5ad0fae1c8b8dc897b89db85529d45cb5cf",
        "is_verified": false,
        "line_number": 466,
        "is_secret": false
      }
    ],
    "openapi/fleet-manager.yaml": [
      {
        "type": "Base64 High Entropy String",
        "filename": "openapi/fleet-manager.yaml",
        "hashed_secret": "a5f0056c7d0ca4ed78e2f3b551554daaf4721934",
        "is_verified": false,
        "line_number": 1100,
        "is_secret": false
      }
    ],
    "pkg/auth/helper.go": [
      {
        "type": "Secret Keyword",
        "filename": "pkg/auth/helper.go",
        "hashed_secret": "248133ee1f089f95dd147dffc73a43319c2ecc90",
        "is_verified": false,
        "line_number": 45,
        "is_secret": false
      }
    ],
    "pkg/client/iam/client_moq.go": [
      {
        "type": "Secret Keyword",
        "filename": "pkg/client/iam/client_moq.go",
        "hashed_secret": "44e17306b837162269a410204daaa5ecee4ec22c",
        "is_verified": false,
        "line_number": 640,
        "is_secret": false
      },
      {
        "type": "Secret Keyword",
        "filename": "pkg/client/iam/client_moq.go",
        "hashed_secret": "4595e0fe3be13544e523e5f6c1145f15007f7b58",
        "is_verified": false,
        "line_number": 641,
        "is_secret": false
      },
      {
        "type": "Secret Keyword",
        "filename": "pkg/client/iam/client_moq.go",
        "hashed_secret": "539fbe365f6c0db26d473d85a736d318c2f565e5",
        "is_verified": false,
        "line_number": 972,
        "is_secret": false
      }
    ],
    "pkg/client/iam/config.go": [
      {
        "type": "Secret Keyword",
        "filename": "pkg/client/iam/config.go",
        "hashed_secret": "8059b8f7acd5ab09f92010b99a1593019d6969e9",
        "is_verified": false,
        "line_number": 69,
        "is_secret": false
      }
    ],
    "pkg/client/iam/constants.go": [
      {
        "type": "Secret Keyword",
        "filename": "pkg/client/iam/constants.go",
        "hashed_secret": "a931c2a572165b673d42afcdbde0abec3d43f2d2",
        "is_verified": false,
        "line_number": 4,
        "is_secret": false
      }
    ],
    "pkg/client/iam/gocloak_moq.go": [
      {
        "type": "Secret Keyword",
        "filename": "pkg/client/iam/gocloak_moq.go",
        "hashed_secret": "44e17306b837162269a410204daaa5ecee4ec22c",
        "is_verified": false,
        "line_number": 9597,
        "is_secret": false
      },
      {
        "type": "Secret Keyword",
        "filename": "pkg/client/iam/gocloak_moq.go",
        "hashed_secret": "7f0b58c8f07c09a5ed45a784a8e1ea4d3e983d59",
        "is_verified": false,
        "line_number": 9598,
        "is_secret": false
      },
      {
        "type": "Secret Keyword",
        "filename": "pkg/client/iam/gocloak_moq.go",
        "hashed_secret": "9b8b876c2782fa992fab14095267bb8757b9fabc",
        "is_verified": false,
        "line_number": 12902,
        "is_secret": false
      },
      {
        "type": "Secret Keyword",
        "filename": "pkg/client/iam/gocloak_moq.go",
        "hashed_secret": "5baa61e4c9b93f3f0682250b6cf8331b7ee68fd8",
        "is_verified": false,
        "line_number": 12905,
        "is_secret": false
      },
      {
        "type": "Secret Keyword",
        "filename": "pkg/client/iam/gocloak_moq.go",
        "hashed_secret": "eb1b883e199141e362a143c51178ab8f09c87751",
        "is_verified": false,
        "line_number": 13513,
        "is_secret": false
      },
      {
        "type": "Secret Keyword",
        "filename": "pkg/client/iam/gocloak_moq.go",
        "hashed_secret": "1b46ecc8fb47b1b39a420f00f08dbd58e0313188",
        "is_verified": false,
        "line_number": 13813,
        "is_secret": false
      }
    ],
    "pkg/client/observatorium/observability_config.go": [
      {
        "type": "Secret Keyword",
        "filename": "pkg/client/observatorium/observability_config.go",
        "hashed_secret": "2b75527d264f77ec1084028955c0f05777750c34",
        "is_verified": false,
        "line_number": 52,
        "is_secret": false
      },
      {
        "type": "Secret Keyword",
        "filename": "pkg/client/observatorium/observability_config.go",
        "hashed_secret": "74ac575474b8458aca4c76a9da1958074d1bd480",
        "is_verified": false,
        "line_number": 54,
        "is_secret": false
      },
      {
        "type": "Secret Keyword",
        "filename": "pkg/client/observatorium/observability_config.go",
        "hashed_secret": "44e17306b837162269a410204daaa5ecee4ec22c",
        "is_verified": false,
        "line_number": 104,
        "is_secret": false
      }
    ],
    "pkg/client/ocm/config.go": [
      {
        "type": "Secret Keyword",
        "filename": "pkg/client/ocm/config.go",
        "hashed_secret": "1b9118168ed0f38bff724496e64ce21857a63530",
        "is_verified": false,
        "line_number": 39,
        "is_secret": false
      }
    ],
    "pkg/client/redhatsso/client_moq.go": [
      {
        "type": "Secret Keyword",
        "filename": "pkg/client/redhatsso/client_moq.go",
        "hashed_secret": "44e17306b837162269a410204daaa5ecee4ec22c",
        "is_verified": false,
        "line_number": 384,
        "is_secret": false
      },
      {
        "type": "Secret Keyword",
        "filename": "pkg/client/redhatsso/client_moq.go",
        "hashed_secret": "5394d7802ce230899b9befae3d5e1d53c5a4dbb6",
        "is_verified": false,
        "line_number": 385,
        "is_secret": false
      }
    ],
    "pkg/client/redhatsso/client_test.go": [
      {
        "type": "Secret Keyword",
        "filename": "pkg/client/redhatsso/client_test.go",
        "hashed_secret": "f4be23369af42bd16b7a246ef6e972632dbca308",
        "is_verified": false,
        "line_number": 65,
        "is_secret": false
      },
      {
        "type": "Secret Keyword",
        "filename": "pkg/client/redhatsso/client_test.go",
        "hashed_secret": "a4882cc36f93d8cbe6a1f9d61999fd4c30e98c13",
        "is_verified": false,
        "line_number": 861,
        "is_secret": false
      }
    ],
    "pkg/db/config.go": [
      {
        "type": "Secret Keyword",
        "filename": "pkg/db/config.go",
        "hashed_secret": "c11470a785cfb6230c00c2b74acbac3807e92b40",
        "is_verified": false,
        "line_number": 41,
        "is_secret": false
      }
    ],
    "pkg/server/logging/writer.go": [
      {
        "type": "Secret Keyword",
        "filename": "pkg/server/logging/writer.go",
        "hashed_secret": "dbe6a29075a279abe17382f866e9882aa665b0e8",
        "is_verified": false,
        "line_number": 19,
        "is_secret": false
      }
    ],
    "pkg/services/sso/redhatsso_service_test.go": [
      {
        "type": "Secret Keyword",
        "filename": "pkg/services/sso/redhatsso_service_test.go",
        "hashed_secret": "03f5e2d670af3e9183f3fe790785b0d41291a17d",
        "is_verified": false,
        "line_number": 31,
        "is_secret": false
      },
      {
        "type": "Secret Keyword",
        "filename": "pkg/services/sso/redhatsso_service_test.go",
        "hashed_secret": "591a65fb8cf971fc4aefa197102ad5cda3a21f18",
        "is_verified": false,
        "line_number": 70,
        "is_secret": false
      }
    ],
    "pkg/shared/secrets/secrets_test.go": [
      {
        "type": "Secret Keyword",
        "filename": "pkg/shared/secrets/secrets_test.go",
        "hashed_secret": "a94a8fe5ccb19ba61c4c0873d391e987982fbbd3",
        "is_verified": false,
        "line_number": 113,
        "is_secret": false
      }
    ],
    "pr_check_docker.sh": [
      {
        "type": "Secret Keyword",
        "filename": "pr_check_docker.sh",
        "hashed_secret": "e5e9fa1ba31ecd1ae84f75caaa474f3a663f05f4",
        "is_verified": false,
        "line_number": 9,
        "is_secret": false
      }
    ],
    "templates/service-template.yml": [
      {
        "type": "Secret Keyword",
        "filename": "templates/service-template.yml",
        "hashed_secret": "4e199b4a1c40b497a95fcd1cd896351733849949",
        "is_verified": false,
        "line_number": 558,
        "is_secret": false
      },
      {
        "type": "Secret Keyword",
        "filename": "templates/service-template.yml",
        "hashed_secret": "29ca7571d5fc8779a3a4c83bfc41d980d8c78e3d",
        "is_verified": false,
        "line_number": 872,
        "is_secret": false
      },
      {
        "type": "Secret Keyword",
        "filename": "templates/service-template.yml",
        "hashed_secret": "f262552238937b43102d7308422fc567e8aed4ba",
        "is_verified": false,
        "line_number": 875,
        "is_secret": false
      },
      {
        "type": "Secret Keyword",
        "filename": "templates/service-template.yml",
        "hashed_secret": "e2b7ddca9ab1066c1e5b368f2c2e5da70c5e54bc",
        "is_verified": false,
        "line_number": 878,
        "is_secret": false
      },
      {
        "type": "Secret Keyword",
        "filename": "templates/service-template.yml",
        "hashed_secret": "1d82918cd9745c60d712b5369a7635afe06e225b",
        "is_verified": false,
        "line_number": 887,
        "is_secret": false
      },
      {
        "type": "Secret Keyword",
        "filename": "templates/service-template.yml",
        "hashed_secret": "85c26a4496699ef15ea9398004057710222ae9bc",
        "is_verified": false,
        "line_number": 919,
        "is_secret": false
      }
    ],
    "test/helper.go": [
      {
        "type": "Secret Keyword",
        "filename": "test/helper.go",
        "hashed_secret": "06c5dd974b4f80bf5c103e80e79f9b037e2ba020",
        "is_verified": false,
        "line_number": 116,
        "is_secret": false
      }
    ],
    "test/mocks/redhatsso.go": [
      {
        "type": "Secret Keyword",
        "filename": "test/mocks/redhatsso.go",
        "hashed_secret": "9834c6d2aa77444d881f9f50ca1c0e6d9cbdc773",
        "is_verified": false,
        "line_number": 112,
        "is_secret": false
      }
    ],
    "test/support/certs.json": [
      {
        "type": "Base64 High Entropy String",
        "filename": "test/support/certs.json",
        "hashed_secret": "d59844c767c4c6c3840f8cabbc04b1e5ed2acc22",
        "is_verified": false,
        "line_number": 8,
        "is_secret": false
      }
    ],
    "test/support/jwt_private_key.pem": [
      {
        "type": "Private Key",
        "filename": "test/support/jwt_private_key.pem",
        "hashed_secret": "be4fc4886bd949b369d5e092eb87494f12e57e5b",
        "is_verified": false,
        "line_number": 1,
        "is_secret": false
      }
    ]
  },
<<<<<<< HEAD
  "generated_at": "2022-07-20T16:46:27Z"
=======
  "generated_at": "2022-07-20T11:05:46Z"
>>>>>>> d6c8ecc1
}<|MERGE_RESOLUTION|>--- conflicted
+++ resolved
@@ -852,9 +852,5 @@
       }
     ]
   },
-<<<<<<< HEAD
   "generated_at": "2022-07-20T16:46:27Z"
-=======
-  "generated_at": "2022-07-20T11:05:46Z"
->>>>>>> d6c8ecc1
 }